"""Open an arbitrary URL.

See the following document for more info on URLs:
"Names and Addresses, URIs, URLs, URNs, URCs", at
http://www.w3.org/pub/WWW/Addressing/Overview.html

See also the HTTP spec (from which the error codes are derived):
"HTTP - Hypertext Transfer Protocol", at
http://www.w3.org/pub/WWW/Protocols/

Related standards and specs:
- RFC1808: the "relative URL" spec. (authoritative status)
- RFC1738 - the "URL standard". (authoritative status)
- RFC1630 - the "URI spec". (informational status)

The object returned by URLopener().open(file) will differ per
protocol.  All you know is that is has methods read(), readline(),
readlines(), fileno(), close() and info().  The read*(), fileno()
and close() methods work like those of open files.
The info() method returns a mimetools.Message object which can be
used to query various info about the object, if available.
(mimetools.Message objects are queried with the getheader() method.)
"""

import string
import socket
import os
import time
import sys
import base64
import re

from urlparse import urljoin as basejoin

__all__ = ["urlopen", "URLopener", "FancyURLopener", "urlretrieve",
           "urlcleanup", "quote", "quote_plus", "unquote", "unquote_plus",
           "urlencode", "url2pathname", "pathname2url", "splittag",
           "localhost", "thishost", "ftperrors", "basejoin", "unwrap",
           "splittype", "splithost", "splituser", "splitpasswd", "splitport",
           "splitnport", "splitquery", "splitattr", "splitvalue",
           "getproxies"]

__version__ = '1.17'    # XXX This version is not always updated :-(

MAXFTPCACHE = 10        # Trim the ftp cache beyond this size

# Helper for non-unix systems
if (os._name if sys.platform.startswith('java') else os.name) == 'nt':
    from nturl2path import url2pathname, pathname2url
elif os.name == 'riscos':
    from rourl2path import url2pathname, pathname2url
else:
    def url2pathname(pathname):
        """OS-specific conversion from a relative URL of the 'file' scheme
        to a file system path; not recommended for general use."""
        return unquote(pathname)

    def pathname2url(pathname):
        """OS-specific conversion from a file system path to a relative URL
        of the 'file' scheme; not recommended for general use."""
        return quote(pathname)

# This really consists of two pieces:
# (1) a class which handles opening of all sorts of URLs
#     (plus assorted utilities etc.)
# (2) a set of functions for parsing URLs
# XXX Should these be separated out into different modules?


# Shortcut for basic usage
_urlopener = None
def urlopen(url, data=None, proxies=None, context=None):
    """Create a file-like object for the specified URL to read from."""
    from warnings import warnpy3k
    warnpy3k("urllib.urlopen() has been removed in Python 3.0 in "
             "favor of urllib2.urlopen()", stacklevel=2)

    global _urlopener
    if proxies is not None or context is not None:
        opener = FancyURLopener(proxies=proxies, context=context)
    elif not _urlopener:
        opener = FancyURLopener()
        _urlopener = opener
    else:
        opener = _urlopener
    if data is None:
        return opener.open(url)
    else:
        return opener.open(url, data)
def urlretrieve(url, filename=None, reporthook=None, data=None, context=None):
    global _urlopener
    if context is not None:
        opener = FancyURLopener(context=context)
    elif not _urlopener:
        _urlopener = opener = FancyURLopener()
    else:
        opener = _urlopener
    return opener.retrieve(url, filename, reporthook, data)
def urlcleanup():
    if _urlopener:
        _urlopener.cleanup()
    _safe_quoters.clear()
    ftpcache.clear()

# check for SSL
try:
    import ssl
except:
    _have_ssl = False
else:
    _have_ssl = True

# exception raised when downloaded size does not match content-length
class ContentTooShortError(IOError):
    def __init__(self, message, content):
        IOError.__init__(self, message)
        self.content = content

ftpcache = {}
class URLopener:
    """Class to open URLs.
    This is a class rather than just a subroutine because we may need
    more than one set of global protocol-specific options.
    Note -- this is a base class for those who don't want the
    automatic handling of errors type 302 (relocated) and 401
    (authorization needed)."""

    __tempfiles = None

    version = "Python-urllib/%s" % __version__

    # Constructor
    def __init__(self, proxies=None, context=None, **x509):
        if proxies is None:
            proxies = getproxies()
        assert hasattr(proxies, 'has_key'), "proxies must be a mapping"
        self.proxies = proxies
        self.key_file = x509.get('key_file')
        self.cert_file = x509.get('cert_file')
        self.context = context
        self.addheaders = [('User-Agent', self.version)]
        self.__tempfiles = []
        self.__unlink = os.unlink # See cleanup()
        self.tempcache = None
        # Undocumented feature: if you assign {} to tempcache,
        # it is used to cache files retrieved with
        # self.retrieve().  This is not enabled by default
        # since it does not work for changing documents (and I
        # haven't got the logic to check expiration headers
        # yet).
        self.ftpcache = ftpcache
        # Undocumented feature: you can use a different
        # ftp cache by assigning to the .ftpcache member;
        # in case you want logically independent URL openers
        # XXX This is not threadsafe.  Bah.

    def __del__(self):
        self.close()

    def close(self):
        self.cleanup()

    def cleanup(self):
        # This code sometimes runs when the rest of this module
        # has already been deleted, so it can't use any globals
        # or import anything.
        if self.__tempfiles:
            for file in self.__tempfiles:
                try:
                    self.__unlink(file)
                except OSError:
                    pass
            del self.__tempfiles[:]
        if self.tempcache:
            self.tempcache.clear()

    def addheader(self, *args):
        """Add a header to be used by the HTTP interface only
        e.g. u.addheader('Accept', 'sound/basic')"""
        self.addheaders.append(args)

    # External interface
    def open(self, fullurl, data=None):
        """Use URLopener().open(file) instead of open(file, 'r')."""
        fullurl = unwrap(toBytes(fullurl))
        # percent encode url, fixing lame server errors for e.g, like space
        # within url paths.
        fullurl = quote(fullurl, safe="%/:=&?~#+!$,;'@()*[]|")
        if self.tempcache and fullurl in self.tempcache:
            filename, headers = self.tempcache[fullurl]
            fp = open(filename, 'rb')
            return addinfourl(fp, headers, fullurl)
        urltype, url = splittype(fullurl)
        if not urltype:
            urltype = 'file'
        if urltype in self.proxies:
            proxy = self.proxies[urltype]
            urltype, proxyhost = splittype(proxy)
            host, selector = splithost(proxyhost)
            url = (host, fullurl) # Signal special case to open_*()
        else:
            proxy = None
        name = 'open_' + urltype
        self.type = urltype
        name = name.replace('-', '_')
        if not hasattr(self, name):
            if proxy:
                return self.open_unknown_proxy(proxy, fullurl, data)
            else:
                return self.open_unknown(fullurl, data)
        try:
            if data is None:
                return getattr(self, name)(url)
            else:
                return getattr(self, name)(url, data)
        except socket.error, msg:
            raise IOError, ('socket error', msg), sys.exc_info()[2]

    def open_unknown(self, fullurl, data=None):
        """Overridable interface to open unknown URL type."""
        type, url = splittype(fullurl)
        raise IOError, ('url error', 'unknown url type', type)

    def open_unknown_proxy(self, proxy, fullurl, data=None):
        """Overridable interface to open unknown URL type."""
        type, url = splittype(fullurl)
        raise IOError, ('url error', 'invalid proxy for %s' % type, proxy)

    # External interface
    def retrieve(self, url, filename=None, reporthook=None, data=None):
        """retrieve(url) returns (filename, headers) for a local object
        or (tempfilename, headers) for a remote object."""
        url = unwrap(toBytes(url))
        if self.tempcache and url in self.tempcache:
            return self.tempcache[url]
        type, url1 = splittype(url)
        if filename is None and (not type or type == 'file'):
            try:
                fp = self.open_local_file(url1)
                hdrs = fp.info()
                fp.close()
                return url2pathname(splithost(url1)[1]), hdrs
            except IOError:
                pass
        fp = self.open(url, data)
        try:
            headers = fp.info()
            if filename:
                tfp = open(filename, 'wb')
            else:
                import tempfile
                garbage, path = splittype(url)
                garbage, path = splithost(path or "")
                path, garbage = splitquery(path or "")
                path, garbage = splitattr(path or "")
                suffix = os.path.splitext(path)[1]
                (fd, filename) = tempfile.mkstemp(suffix)
                self.__tempfiles.append(filename)
                tfp = os.fdopen(fd, 'wb')
            try:
                result = filename, headers
                if self.tempcache is not None:
                    self.tempcache[url] = result
                bs = 1024*8
                size = -1
                read = 0
                blocknum = 0
                if "content-length" in headers:
                    size = int(headers["Content-Length"])
                if reporthook:
                    reporthook(blocknum, bs, size)
                while 1:
                    block = fp.read(bs)
                    if block == "":
                        break
                    read += len(block)
                    tfp.write(block)
                    blocknum += 1
                    if reporthook:
                        reporthook(blocknum, bs, size)
            finally:
                tfp.close()
        finally:
            fp.close()

        # raise exception if actual size does not match content-length header
        if size >= 0 and read < size:
            raise ContentTooShortError("retrieval incomplete: got only %i out "
                                       "of %i bytes" % (read, size), result)

        return result

    # Each method named open_<type> knows how to open that type of URL

    def open_http(self, url, data=None):
        """Use HTTP protocol."""
        import httplib
        user_passwd = None
        proxy_passwd= None
        if isinstance(url, str):
            host, selector = splithost(url)
            if host:
                user_passwd, host = splituser(host)
                host = unquote(host)
            realhost = host
        else:
            host, selector = url
            # check whether the proxy contains authorization information
            proxy_passwd, host = splituser(host)
            # now we proceed with the url we want to obtain
            urltype, rest = splittype(selector)
            url = rest
            user_passwd = None
            if urltype.lower() != 'http':
                realhost = None
            else:
                realhost, rest = splithost(rest)
                if realhost:
                    user_passwd, realhost = splituser(realhost)
                if user_passwd:
                    selector = "%s://%s%s" % (urltype, realhost, rest)
                if proxy_bypass(realhost):
                    host = realhost

            #print "proxy via http:", host, selector
        if not host: raise IOError, ('http error', 'no host given')

        if proxy_passwd:
            proxy_passwd = unquote(proxy_passwd)
            proxy_auth = base64.b64encode(proxy_passwd).strip()
        else:
            proxy_auth = None

        if user_passwd:
            user_passwd = unquote(user_passwd)
            auth = base64.b64encode(user_passwd).strip()
        else:
            auth = None
        h = httplib.HTTP(host)
        if data is not None:
            h.putrequest('POST', selector)
            h.putheader('Content-Type', 'application/x-www-form-urlencoded')
            h.putheader('Content-Length', '%d' % len(data))
        else:
            h.putrequest('GET', selector)
        if proxy_auth: h.putheader('Proxy-Authorization', 'Basic %s' % proxy_auth)
        if auth: h.putheader('Authorization', 'Basic %s' % auth)
        if realhost: h.putheader('Host', realhost)
        for args in self.addheaders: h.putheader(*args)
        h.endheaders(data)
        errcode, errmsg, headers = h.getreply()
        fp = h.getfile()
        if errcode == -1:
            if fp: fp.close()
            # something went wrong with the HTTP status line
            raise IOError, ('http protocol error', 0,
                            'got a bad status line', None)
        # According to RFC 2616, "2xx" code indicates that the client's
        # request was successfully received, understood, and accepted.
        if (200 <= errcode < 300):
            return addinfourl(fp, headers, "http:" + url, errcode)
        else:
            if data is None:
                return self.http_error(url, fp, errcode, errmsg, headers)
            else:
                return self.http_error(url, fp, errcode, errmsg, headers, data)

    def http_error(self, url, fp, errcode, errmsg, headers, data=None):
        """Handle http errors.
        Derived class can override this, or provide specific handlers
        named http_error_DDD where DDD is the 3-digit error code."""
        # First check if there's a specific handler for this error
        name = 'http_error_%d' % errcode
        if hasattr(self, name):
            method = getattr(self, name)
            if data is None:
                result = method(url, fp, errcode, errmsg, headers)
            else:
                result = method(url, fp, errcode, errmsg, headers, data)
            if result: return result
        return self.http_error_default(url, fp, errcode, errmsg, headers)

    def http_error_default(self, url, fp, errcode, errmsg, headers):
        """Default error handler: close the connection and raise IOError."""
        fp.close()
        raise IOError, ('http error', errcode, errmsg, headers)

    if _have_ssl:
        def open_https(self, url, data=None):
            """Use HTTPS protocol."""

            import httplib
            user_passwd = None
            proxy_passwd = None
            if isinstance(url, str):
                host, selector = splithost(url)
                if host:
                    user_passwd, host = splituser(host)
                    host = unquote(host)
                realhost = host
            else:
                host, selector = url
                # here, we determine, whether the proxy contains authorization information
                proxy_passwd, host = splituser(host)
                urltype, rest = splittype(selector)
                url = rest
                user_passwd = None
                if urltype.lower() != 'https':
                    realhost = None
                else:
                    realhost, rest = splithost(rest)
                    if realhost:
                        user_passwd, realhost = splituser(realhost)
                    if user_passwd:
                        selector = "%s://%s%s" % (urltype, realhost, rest)
                #print "proxy via https:", host, selector
            if not host: raise IOError, ('https error', 'no host given')
            if proxy_passwd:
                proxy_passwd = unquote(proxy_passwd)
                proxy_auth = base64.b64encode(proxy_passwd).strip()
            else:
                proxy_auth = None
            if user_passwd:
                user_passwd = unquote(user_passwd)
                auth = base64.b64encode(user_passwd).strip()
            else:
                auth = None
            h = httplib.HTTPS(host, 0,
                              key_file=self.key_file,
                              cert_file=self.cert_file,
                              context=self.context)
            if data is not None:
                h.putrequest('POST', selector)
                h.putheader('Content-Type',
                            'application/x-www-form-urlencoded')
                h.putheader('Content-Length', '%d' % len(data))
            else:
                h.putrequest('GET', selector)
            if proxy_auth: h.putheader('Proxy-Authorization', 'Basic %s' % proxy_auth)
            if auth: h.putheader('Authorization', 'Basic %s' % auth)
            if realhost: h.putheader('Host', realhost)
            for args in self.addheaders: h.putheader(*args)
            h.endheaders(data)
            errcode, errmsg, headers = h.getreply()
            fp = h.getfile()
            if errcode == -1:
                if fp: fp.close()
                # something went wrong with the HTTP status line
                raise IOError, ('http protocol error', 0,
                                'got a bad status line', None)
            # According to RFC 2616, "2xx" code indicates that the client's
            # request was successfully received, understood, and accepted.
            if (200 <= errcode < 300):
                return addinfourl(fp, headers, "https:" + url, errcode)
            else:
                if data is None:
                    return self.http_error(url, fp, errcode, errmsg, headers)
                else:
                    return self.http_error(url, fp, errcode, errmsg, headers,
                                           data)

    def open_file(self, url):
        """Use local file or FTP depending on form of URL."""
        if not isinstance(url, str):
            raise IOError, ('file error', 'proxy support for file protocol currently not implemented')
        if url[:2] == '//' and url[2:3] != '/' and url[2:12].lower() != 'localhost/':
            return self.open_ftp(url)
        else:
            return self.open_local_file(url)

    def open_local_file(self, url):
        """Use local file."""
        import mimetypes, mimetools, email.utils
        try:
            from cStringIO import StringIO
        except ImportError:
            from StringIO import StringIO
        host, file = splithost(url)
        localname = url2pathname(file)
        try:
            stats = os.stat(localname)
        except OSError, e:
            raise IOError(e.errno, e.strerror, e.filename)
        size = stats.st_size
        modified = email.utils.formatdate(stats.st_mtime, usegmt=True)
        mtype = mimetypes.guess_type(url)[0]
        headers = mimetools.Message(StringIO(
            'Content-Type: %s\nContent-Length: %d\nLast-modified: %s\n' %
            (mtype or 'text/plain', size, modified)))
        if not host:
            urlfile = file
            if file[:1] == '/':
                urlfile = 'file://' + file
            elif file[:2] == './':
                raise ValueError("local file url may start with / or file:. Unknown url of type: %s" % url)
            return addinfourl(open(localname, 'rb'),
                              headers, urlfile)
        host, port = splitport(host)
        if not port \
           and socket.gethostbyname(host) in (localhost(), thishost()):
            urlfile = file
            if file[:1] == '/':
                urlfile = 'file://' + file
            return addinfourl(open(localname, 'rb'),
                              headers, urlfile)
        raise IOError, ('local file error', 'not on local host')

    def open_ftp(self, url):
        """Use FTP protocol."""
        if not isinstance(url, str):
            raise IOError, ('ftp error', 'proxy support for ftp protocol currently not implemented')
        import mimetypes, mimetools
        try:
            from cStringIO import StringIO
        except ImportError:
            from StringIO import StringIO
        host, path = splithost(url)
        if not host: raise IOError, ('ftp error', 'no host given')
        host, port = splitport(host)
        user, host = splituser(host)
        if user: user, passwd = splitpasswd(user)
        else: passwd = None
        host = unquote(host)
        user = user or ''
        passwd = passwd or ''
        host = socket.gethostbyname(host)
        if not port:
            import ftplib
            port = ftplib.FTP_PORT
        else:
            port = int(port)
        path, attrs = splitattr(path)
        path = unquote(path)
        dirs = path.split('/')
        dirs, file = dirs[:-1], dirs[-1]
        if dirs and not dirs[0]: dirs = dirs[1:]
        if dirs and not dirs[0]: dirs[0] = '/'
        key = user, host, port, '/'.join(dirs)
        # XXX thread unsafe!
        if len(self.ftpcache) > MAXFTPCACHE:
            # Prune the cache, rather arbitrarily
            for k in self.ftpcache.keys():
                if k != key:
                    v = self.ftpcache[k]
                    del self.ftpcache[k]
                    v.close()
        try:
            if not key in self.ftpcache:
                self.ftpcache[key] = \
                    ftpwrapper(user, passwd, host, port, dirs)
            if not file: type = 'D'
            else: type = 'I'
            for attr in attrs:
                attr, value = splitvalue(attr)
                if attr.lower() == 'type' and \
                   value in ('a', 'A', 'i', 'I', 'd', 'D'):
                    type = value.upper()
            (fp, retrlen) = self.ftpcache[key].retrfile(file, type)
            mtype = mimetypes.guess_type("ftp:" + url)[0]
            headers = ""
            if mtype:
                headers += "Content-Type: %s\n" % mtype
            if retrlen is not None and retrlen >= 0:
                headers += "Content-Length: %d\n" % retrlen
            headers = mimetools.Message(StringIO(headers))
            return addinfourl(fp, headers, "ftp:" + url)
        except ftperrors(), msg:
            raise IOError, ('ftp error', msg), sys.exc_info()[2]

    def open_data(self, url, data=None):
        """Use "data" URL."""
        if not isinstance(url, str):
            raise IOError, ('data error', 'proxy support for data protocol currently not implemented')
        # ignore POSTed data
        #
        # syntax of data URLs:
        # dataurl   := "data:" [ mediatype ] [ ";base64" ] "," data
        # mediatype := [ type "/" subtype ] *( ";" parameter )
        # data      := *urlchar
        # parameter := attribute "=" value
        import mimetools
        try:
            from cStringIO import StringIO
        except ImportError:
            from StringIO import StringIO
        try:
            [type, data] = url.split(',', 1)
        except ValueError:
            raise IOError, ('data error', 'bad data URL')
        if not type:
            type = 'text/plain;charset=US-ASCII'
        semi = type.rfind(';')
        if semi >= 0 and '=' not in type[semi:]:
            encoding = type[semi+1:]
            type = type[:semi]
        else:
            encoding = ''
        msg = []
        msg.append('Date: %s'%time.strftime('%a, %d %b %Y %H:%M:%S GMT',
                                            time.gmtime(time.time())))
        msg.append('Content-type: %s' % type)
        if encoding == 'base64':
            data = base64.decodestring(data)
        else:
            data = unquote(data)
        msg.append('Content-Length: %d' % len(data))
        msg.append('')
        msg.append(data)
        msg = '\n'.join(msg)
        f = StringIO(msg)
        headers = mimetools.Message(f, 0)
        #f.fileno = None     # needed for addinfourl
        return addinfourl(f, headers, url)


class FancyURLopener(URLopener):
    """Derived class with handlers for errors we can handle (perhaps)."""

    def __init__(self, *args, **kwargs):
        URLopener.__init__(self, *args, **kwargs)
        self.auth_cache = {}
        self.tries = 0
        self.maxtries = 10

    def http_error_default(self, url, fp, errcode, errmsg, headers):
        """Default error handling -- don't raise an exception."""
        return addinfourl(fp, headers, "http:" + url, errcode)

    def http_error_302(self, url, fp, errcode, errmsg, headers, data=None):
        """Error 302 -- relocated (temporarily)."""
        self.tries += 1
        if self.maxtries and self.tries >= self.maxtries:
            if hasattr(self, "http_error_500"):
                meth = self.http_error_500
            else:
                meth = self.http_error_default
            self.tries = 0
            return meth(url, fp, 500,
                        "Internal Server Error: Redirect Recursion", headers)
        result = self.redirect_internal(url, fp, errcode, errmsg, headers,
                                        data)
        self.tries = 0
        return result

    def redirect_internal(self, url, fp, errcode, errmsg, headers, data):
        if 'location' in headers:
            newurl = headers['location']
        elif 'uri' in headers:
            newurl = headers['uri']
        else:
            return
        fp.close()
        # In case the server sent a relative URL, join with original:
        newurl = basejoin(self.type + ":" + url, newurl)

        # For security reasons we do not allow redirects to protocols
        # other than HTTP, HTTPS or FTP.
        newurl_lower = newurl.lower()
        if not (newurl_lower.startswith('http://') or
                newurl_lower.startswith('https://') or
                newurl_lower.startswith('ftp://')):
            raise IOError('redirect error', errcode,
                          errmsg + " - Redirection to url '%s' is not allowed" %
                          newurl,
                          headers)

        return self.open(newurl)

    def http_error_301(self, url, fp, errcode, errmsg, headers, data=None):
        """Error 301 -- also relocated (permanently)."""
        return self.http_error_302(url, fp, errcode, errmsg, headers, data)

    def http_error_303(self, url, fp, errcode, errmsg, headers, data=None):
        """Error 303 -- also relocated (essentially identical to 302)."""
        return self.http_error_302(url, fp, errcode, errmsg, headers, data)

    def http_error_307(self, url, fp, errcode, errmsg, headers, data=None):
        """Error 307 -- relocated, but turn POST into error."""
        if data is None:
            return self.http_error_302(url, fp, errcode, errmsg, headers, data)
        else:
            return self.http_error_default(url, fp, errcode, errmsg, headers)

    def http_error_401(self, url, fp, errcode, errmsg, headers, data=None):
        """Error 401 -- authentication required.
        This function supports Basic authentication only."""
        if not 'www-authenticate' in headers:
            URLopener.http_error_default(self, url, fp,
                                         errcode, errmsg, headers)
        stuff = headers['www-authenticate']
        import re
        match = re.match('[ \t]*([^ \t]+)[ \t]+realm="([^"]*)"', stuff)
        if not match:
            URLopener.http_error_default(self, url, fp,
                                         errcode, errmsg, headers)
        scheme, realm = match.groups()
        if scheme.lower() != 'basic':
            URLopener.http_error_default(self, url, fp,
                                         errcode, errmsg, headers)
        name = 'retry_' + self.type + '_basic_auth'
        if data is None:
            return getattr(self,name)(url, realm)
        else:
            return getattr(self,name)(url, realm, data)

    def http_error_407(self, url, fp, errcode, errmsg, headers, data=None):
        """Error 407 -- proxy authentication required.
        This function supports Basic authentication only."""
        if not 'proxy-authenticate' in headers:
            URLopener.http_error_default(self, url, fp,
                                         errcode, errmsg, headers)
        stuff = headers['proxy-authenticate']
        import re
        match = re.match('[ \t]*([^ \t]+)[ \t]+realm="([^"]*)"', stuff)
        if not match:
            URLopener.http_error_default(self, url, fp,
                                         errcode, errmsg, headers)
        scheme, realm = match.groups()
        if scheme.lower() != 'basic':
            URLopener.http_error_default(self, url, fp,
                                         errcode, errmsg, headers)
        name = 'retry_proxy_' + self.type + '_basic_auth'
        if data is None:
            return getattr(self,name)(url, realm)
        else:
            return getattr(self,name)(url, realm, data)

    def retry_proxy_http_basic_auth(self, url, realm, data=None):
        host, selector = splithost(url)
        newurl = 'http://' + host + selector
        proxy = self.proxies['http']
        urltype, proxyhost = splittype(proxy)
        proxyhost, proxyselector = splithost(proxyhost)
        i = proxyhost.find('@') + 1
        proxyhost = proxyhost[i:]
        user, passwd = self.get_user_passwd(proxyhost, realm, i)
        if not (user or passwd): return None
        proxyhost = quote(user, safe='') + ':' + quote(passwd, safe='') + '@' + proxyhost
        self.proxies['http'] = 'http://' + proxyhost + proxyselector
        if data is None:
            return self.open(newurl)
        else:
            return self.open(newurl, data)

    def retry_proxy_https_basic_auth(self, url, realm, data=None):
        host, selector = splithost(url)
        newurl = 'https://' + host + selector
        proxy = self.proxies['https']
        urltype, proxyhost = splittype(proxy)
        proxyhost, proxyselector = splithost(proxyhost)
        i = proxyhost.find('@') + 1
        proxyhost = proxyhost[i:]
        user, passwd = self.get_user_passwd(proxyhost, realm, i)
        if not (user or passwd): return None
        proxyhost = quote(user, safe='') + ':' + quote(passwd, safe='') + '@' + proxyhost
        self.proxies['https'] = 'https://' + proxyhost + proxyselector
        if data is None:
            return self.open(newurl)
        else:
            return self.open(newurl, data)

    def retry_http_basic_auth(self, url, realm, data=None):
        host, selector = splithost(url)
        i = host.find('@') + 1
        host = host[i:]
        user, passwd = self.get_user_passwd(host, realm, i)
        if not (user or passwd): return None
        host = quote(user, safe='') + ':' + quote(passwd, safe='') + '@' + host
        newurl = 'http://' + host + selector
        if data is None:
            return self.open(newurl)
        else:
            return self.open(newurl, data)

    def retry_https_basic_auth(self, url, realm, data=None):
        host, selector = splithost(url)
        i = host.find('@') + 1
        host = host[i:]
        user, passwd = self.get_user_passwd(host, realm, i)
        if not (user or passwd): return None
        host = quote(user, safe='') + ':' + quote(passwd, safe='') + '@' + host
        newurl = 'https://' + host + selector
        if data is None:
            return self.open(newurl)
        else:
            return self.open(newurl, data)

    def get_user_passwd(self, host, realm, clear_cache=0):
        key = realm + '@' + host.lower()
        if key in self.auth_cache:
            if clear_cache:
                del self.auth_cache[key]
            else:
                return self.auth_cache[key]
        user, passwd = self.prompt_user_passwd(host, realm)
        if user or passwd: self.auth_cache[key] = (user, passwd)
        return user, passwd

    def prompt_user_passwd(self, host, realm):
        """Override this in a GUI environment!"""
        import getpass
        try:
            user = raw_input("Enter username for %s at %s: " % (realm,
                                                                host))
            passwd = getpass.getpass("Enter password for %s in %s at %s: " %
                (user, realm, host))
            return user, passwd
        except KeyboardInterrupt:
            print
            return None, None


# Utility functions

_localhost = None
def localhost():
    """Return the IP address of the magic hostname 'localhost'."""
    global _localhost
    if _localhost is None:
        _localhost = socket.gethostbyname('localhost')
    return _localhost

_thishost = None
def thishost():
    """Return the IP address of the current host."""
    global _thishost
    if _thishost is None:
        try:
            _thishost = socket.gethostbyname(socket.gethostname())
        except socket.gaierror:
            _thishost = socket.gethostbyname('localhost')
    return _thishost

_ftperrors = None
def ftperrors():
    """Return the set of errors raised by the FTP class."""
    global _ftperrors
    if _ftperrors is None:
        import ftplib
        _ftperrors = ftplib.all_errors
    return _ftperrors

_noheaders = None
def noheaders():
    """Return an empty mimetools.Message object."""
    global _noheaders
    if _noheaders is None:
        import mimetools
        try:
            from cStringIO import StringIO
        except ImportError:
            from StringIO import StringIO
        _noheaders = mimetools.Message(StringIO(), 0)
        _noheaders.fp.close()   # Recycle file descriptor
    return _noheaders


# Utility classes

class ftpwrapper:
    """Class used by open_ftp() for cache of open FTP connections."""

    def __init__(self, user, passwd, host, port, dirs,
                 timeout=socket._GLOBAL_DEFAULT_TIMEOUT,
                 persistent=True):
        self.user = user
        self.passwd = passwd
        self.host = host
        self.port = port
        self.dirs = dirs
        self.timeout = timeout
        self.refcount = 0
        self.keepalive = persistent
        try:
            self.init()
        except:
            self.close()
            raise

    def init(self):
        import ftplib
        self.busy = 0
        self.ftp = ftplib.FTP()
        self.ftp.connect(self.host, self.port, self.timeout)
        self.ftp.login(self.user, self.passwd)
        _target = '/'.join(self.dirs)
        self.ftp.cwd(_target)

    def retrfile(self, file, type):
        import ftplib
        self.endtransfer()
        if type in ('d', 'D'): cmd = 'TYPE A'; isdir = 1
        else: cmd = 'TYPE ' + type; isdir = 0
        try:
            self.ftp.voidcmd(cmd)
        except ftplib.all_errors:
            self.init()
            self.ftp.voidcmd(cmd)
        conn = None
        if file and not isdir:
            # Try to retrieve as a file
            try:
                cmd = 'RETR ' + file
                conn, retrlen = self.ftp.ntransfercmd(cmd)
            except ftplib.error_perm, reason:
                if str(reason)[:3] != '550':
                    raise IOError, ('ftp error', reason), sys.exc_info()[2]
        if not conn:
            # Set transfer mode to ASCII!
            self.ftp.voidcmd('TYPE A')
            # Try a directory listing. Verify that directory exists.
            if file:
                pwd = self.ftp.pwd()
                try:
                    try:
                        self.ftp.cwd(file)
                    except ftplib.error_perm, reason:
                        raise IOError, ('ftp error', reason), sys.exc_info()[2]
                finally:
                    self.ftp.cwd(pwd)
                cmd = 'LIST ' + file
            else:
                cmd = 'LIST'
            conn, retrlen = self.ftp.ntransfercmd(cmd)
        self.busy = 1
        ftpobj = addclosehook(conn.makefile('rb'), self.file_close)
        self.refcount += 1
        conn.close()
        # Pass back both a suitably decorated object and a retrieval length
        return (ftpobj, retrlen)

    def endtransfer(self):
        if not self.busy:
            return
        self.busy = 0
        try:
            self.ftp.voidresp()
        except ftperrors():
            pass

    def close(self):
        self.keepalive = False
        if self.refcount <= 0:
            self.real_close()

    def file_close(self):
        self.endtransfer()
        self.refcount -= 1
        if self.refcount <= 0 and not self.keepalive:
            self.real_close()

    def real_close(self):
        self.endtransfer()
        try:
            self.ftp.close()
        except ftperrors():
            pass

class addbase:
    """Base class for addinfo and addclosehook."""

    def __init__(self, fp):
        self.fp = fp
        self.read = self.fp.read
        self.readline = self.fp.readline
        if hasattr(self.fp, "readlines"): self.readlines = self.fp.readlines
        if hasattr(self.fp, "fileno"):
            self.fileno = self.fp.fileno
        else:
            self.fileno = lambda: None
        if hasattr(self.fp, "__iter__"):
            self.__iter__ = self.fp.__iter__
            if hasattr(self.fp, "next"):
                self.next = self.fp.next

    def __repr__(self):
        return '<%s at %r whose fp = %r>' % (self.__class__.__name__,
                                             id(self), self.fp)

    def close(self):
        self.read = None
        self.readline = None
        self.readlines = None
        self.fileno = None
        if self.fp: self.fp.close()
        self.fp = None

class addclosehook(addbase):
    """Class to add a close hook to an open file."""

    def __init__(self, fp, closehook, *hookargs):
        addbase.__init__(self, fp)
        self.closehook = closehook
        self.hookargs = hookargs

    def close(self):
        try:
            closehook = self.closehook
            hookargs = self.hookargs
            if closehook:
                self.closehook = None
                self.hookargs = None
                closehook(*hookargs)
        finally:
            addbase.close(self)


class addinfo(addbase):
    """class to add an info() method to an open file."""

    def __init__(self, fp, headers):
        addbase.__init__(self, fp)
        self.headers = headers

    def info(self):
        return self.headers

class addinfourl(addbase):
    """class to add info() and geturl() methods to an open file."""

    def __init__(self, fp, headers, url, code=None):
        addbase.__init__(self, fp)
        self.headers = headers
        self.url = url
        self.code = code

    def info(self):
        return self.headers

    def getcode(self):
        return self.code

    def geturl(self):
        return self.url


# Utilities to parse URLs (most of these return None for missing parts):
# unwrap('<URL:type://host/path>') --> 'type://host/path'
# splittype('type:opaquestring') --> 'type', 'opaquestring'
# splithost('//host[:port]/path') --> 'host[:port]', '/path'
# splituser('user[:passwd]@host[:port]') --> 'user[:passwd]', 'host[:port]'
# splitpasswd('user:passwd') -> 'user', 'passwd'
# splitport('host:port') --> 'host', 'port'
# splitquery('/path?query') --> '/path', 'query'
# splittag('/path#tag') --> '/path', 'tag'
# splitattr('/path;attr1=value1;attr2=value2;...') ->
#   '/path', ['attr1=value1', 'attr2=value2', ...]
# splitvalue('attr=value') --> 'attr', 'value'
# unquote('abc%20def') -> 'abc def'
# quote('abc def') -> 'abc%20def')

try:
    unicode
except NameError:
    def _is_unicode(x):
        return 0
else:
    def _is_unicode(x):
        return isinstance(x, unicode)

def toBytes(url):
    """toBytes(u"URL") --> 'URL'."""
    # Most URL schemes require ASCII. If that changes, the conversion
    # can be relaxed
    if _is_unicode(url):
        try:
            url = url.encode("ASCII")
        except UnicodeError:
            raise UnicodeError("URL " + repr(url) +
                               " contains non-ASCII characters")
    return url

def unwrap(url):
    """unwrap('<URL:type://host/path>') --> 'type://host/path'."""
    url = url.strip()
    if url[:1] == '<' and url[-1:] == '>':
        url = url[1:-1].strip()
    if url[:4] == 'URL:': url = url[4:].strip()
    return url

_typeprog = None
def splittype(url):
    """splittype('type:opaquestring') --> 'type', 'opaquestring'."""
    global _typeprog
    if _typeprog is None:
        import re
        _typeprog = re.compile('^([^/:]+):')

    match = _typeprog.match(url)
    if match:
        scheme = match.group(1)
        return scheme.lower(), url[len(scheme) + 1:]
    return None, url

_hostprog = None
def splithost(url):
    """splithost('//host[:port]/path') --> 'host[:port]', '/path'."""
    global _hostprog
    if _hostprog is None:
        import re
        _hostprog = re.compile('^//([^/?]*)(.*)$')

    match = _hostprog.match(url)
    if match:
        host_port = match.group(1)
        path = match.group(2)
        if path and not path.startswith('/'):
            path = '/' + path
        return host_port, path
    return None, url

_userprog = None
def splituser(host):
    """splituser('user[:passwd]@host[:port]') --> 'user[:passwd]', 'host[:port]'."""
    global _userprog
    if _userprog is None:
        import re
        _userprog = re.compile('^(.*)@(.*)$')

    match = _userprog.match(host)
    if match: return match.group(1, 2)
    return None, host

_passwdprog = None
def splitpasswd(user):
    """splitpasswd('user:passwd') -> 'user', 'passwd'."""
    global _passwdprog
    if _passwdprog is None:
        import re
        _passwdprog = re.compile('^([^:]*):(.*)$',re.S)

    match = _passwdprog.match(user)
    if match: return match.group(1, 2)
    return user, None

# splittag('/path#tag') --> '/path', 'tag'
_portprog = None
def splitport(host):
    """splitport('host:port') --> 'host', 'port'."""
    global _portprog
    if _portprog is None:
        import re
        _portprog = re.compile('^(.*):([0-9]*)$')

    match = _portprog.match(host)
    if match:
        host, port = match.groups()
        if port:
            return host, port
    return host, None

_nportprog = None
def splitnport(host, defport=-1):
    """Split host and port, returning numeric port.
    Return given default port if no ':' found; defaults to -1.
    Return numerical port if a valid number are found after ':'.
    Return None if ':' but not a valid number."""
    global _nportprog
    if _nportprog is None:
        import re
        _nportprog = re.compile('^(.*):(.*)$')

    match = _nportprog.match(host)
    if match:
        host, port = match.group(1, 2)
        if port:
            try:
                nport = int(port)
            except ValueError:
                nport = None
            return host, nport
    return host, defport

_queryprog = None
def splitquery(url):
    """splitquery('/path?query') --> '/path', 'query'."""
    global _queryprog
    if _queryprog is None:
        import re
        _queryprog = re.compile('^(.*)\?([^?]*)$')

    match = _queryprog.match(url)
    if match: return match.group(1, 2)
    return url, None

_tagprog = None
def splittag(url):
    """splittag('/path#tag') --> '/path', 'tag'."""
    global _tagprog
    if _tagprog is None:
        import re
        _tagprog = re.compile('^(.*)#([^#]*)$')

    match = _tagprog.match(url)
    if match: return match.group(1, 2)
    return url, None

def splitattr(url):
    """splitattr('/path;attr1=value1;attr2=value2;...') ->
        '/path', ['attr1=value1', 'attr2=value2', ...]."""
    words = url.split(';')
    return words[0], words[1:]

_valueprog = None
def splitvalue(attr):
    """splitvalue('attr=value') --> 'attr', 'value'."""
    global _valueprog
    if _valueprog is None:
        import re
        _valueprog = re.compile('^([^=]*)=(.*)$')

    match = _valueprog.match(attr)
    if match: return match.group(1, 2)
    return attr, None

# urlparse contains a duplicate of this method to avoid a circular import.  If
# you update this method, also update the copy in urlparse.  This code
# duplication does not exist in Python3.

_hexdig = '0123456789ABCDEFabcdef'
_hextochr = dict((a + b, chr(int(a + b, 16)))
                 for a in _hexdig for b in _hexdig)
_asciire = re.compile('([\x00-\x7f]+)')

def unquote(s):
    """unquote('abc%20def') -> 'abc def'."""
    if _is_unicode(s):
        if '%' not in s:
            return s
        bits = _asciire.split(s)
        res = [bits[0]]
        append = res.append
        for i in range(1, len(bits), 2):
            append(unquote(str(bits[i])).decode('latin1'))
            append(bits[i + 1])
        return ''.join(res)

    bits = s.split('%')
    # fastpath
    if len(bits) == 1:
        return s
<<<<<<< HEAD
    res = [bits[0]]
    append = res.append
    for item in bits[1:]:
        try:
            append(_hextochr[item[:2]])
            append(item[2:])
        except KeyError:
            append('%')
            append(item)
    return ''.join(res)
=======
    buf = [res[0]]
    is_unicode = isinstance(s, unicode)
    for item in res[1:]:
        try:
            if is_unicode:
                buf.append(unichr(int(item[:2], 16)))
                buf.append(item[2:])
            else:
                buf.append(_hextochr[item[:2]])
                buf.append(item[2:])
        except KeyError:
            buf.append('%')
            buf.append(item)
    return ''.join(buf)
>>>>>>> 2ac3a6f6

def unquote_plus(s):
    """unquote('%7e/abc+def') -> '~/abc def'"""
    s = s.replace('+', ' ')
    return unquote(s)

always_safe = ('ABCDEFGHIJKLMNOPQRSTUVWXYZ'
               'abcdefghijklmnopqrstuvwxyz'
               '0123456789' '_.-')
_safe_map = {}
for i, c in zip(xrange(256), str(bytearray(xrange(256)))):
    _safe_map[c] = c if (i < 128 and c in always_safe) else '%{:02X}'.format(i)
_safe_quoters = {}

def quote(s, safe='/'):
    """quote('abc def') -> 'abc%20def'

    Each part of a URL, e.g. the path info, the query, etc., has a
    different set of reserved characters that must be quoted.

    RFC 2396 Uniform Resource Identifiers (URI): Generic Syntax lists
    the following reserved characters.

    reserved    = ";" | "/" | "?" | ":" | "@" | "&" | "=" | "+" |
                  "$" | ","

    Each of these characters is reserved in some component of a URL,
    but not necessarily in all of them.

    By default, the quote function is intended for quoting the path
    section of a URL.  Thus, it will not encode '/'.  This character
    is reserved, but in typical usage the quote function is being
    called on a path where the existing slash characters are used as
    reserved characters.
    """
    # fastpath
    if not s:
        if s is None:
            raise TypeError('None object cannot be quoted')
        return s
    cachekey = (safe, always_safe)
    try:
        (quoter, safe) = _safe_quoters[cachekey]
    except KeyError:
        safe_map = _safe_map.copy()
        safe_map.update([(c, c) for c in safe])
        quoter = safe_map.__getitem__
        safe = always_safe + safe
        _safe_quoters[cachekey] = (quoter, safe)
    if not s.rstrip(safe):
        return s
    return ''.join(map(quoter, s))

def quote_plus(s, safe=''):
    """Quote the query fragment of a URL; replacing ' ' with '+'"""
    if ' ' in s:
        s = quote(s, safe + ' ')
        return s.replace(' ', '+')
    return quote(s, safe)

def urlencode(query, doseq=0):
    """Encode a sequence of two-element tuples or dictionary into a URL query string.

    If any values in the query arg are sequences and doseq is true, each
    sequence element is converted to a separate parameter.

    If the query arg is a sequence of two-element tuples, the order of the
    parameters in the output will match the order of parameters in the
    input.
    """

    if hasattr(query,"items"):
        # mapping objects
        query = query.items()
    else:
        # it's a bother at times that strings and string-like objects are
        # sequences...
        try:
            # non-sequence items should not work with len()
            # non-empty strings will fail this
            if len(query) and not isinstance(query[0], tuple):
                raise TypeError
            # zero-length sequences of all types will get here and succeed,
            # but that's a minor nit - since the original implementation
            # allowed empty dicts that type of behavior probably should be
            # preserved for consistency
        except TypeError:
            ty,va,tb = sys.exc_info()
            raise TypeError, "not a valid non-string sequence or mapping object", tb

    l = []
    if not doseq:
        # preserve old behavior
        for k, v in query:
            k = quote_plus(str(k))
            v = quote_plus(str(v))
            l.append(k + '=' + v)
    else:
        for k, v in query:
            k = quote_plus(str(k))
            if isinstance(v, str):
                v = quote_plus(v)
                l.append(k + '=' + v)
            elif _is_unicode(v):
                # is there a reasonable way to convert to ASCII?
                # encode generates a string, but "replace" or "ignore"
                # lose information and "strict" can raise UnicodeError
                v = quote_plus(v.encode("ASCII","replace"))
                l.append(k + '=' + v)
            else:
                try:
                    # is this a sufficient test for sequence-ness?
                    len(v)
                except TypeError:
                    # not a sequence
                    v = quote_plus(str(v))
                    l.append(k + '=' + v)
                else:
                    # loop over the sequence
                    for elt in v:
                        l.append(k + '=' + quote_plus(str(elt)))
    return '&'.join(l)

# Proxy handling
def getproxies_environment():
    """Return a dictionary of scheme -> proxy server URL mappings.

    Scan the environment for variables named <scheme>_proxy;
    this seems to be the standard convention.  If you need a
    different way, you can pass a proxies dictionary to the
    [Fancy]URLopener constructor.

    """
    proxies = {}
    for name, value in os.environ.items():
        name = name.lower()
        if value and name[-6:] == '_proxy':
            proxies[name[:-6]] = value
    return proxies

def proxy_bypass_environment(host):
    """Test if proxies should not be used for a particular host.

    Checks the environment for a variable named no_proxy, which should
    be a list of DNS suffixes separated by commas, or '*' for all hosts.
    """
    no_proxy = os.environ.get('no_proxy', '') or os.environ.get('NO_PROXY', '')
    # '*' is special case for always bypass
    if no_proxy == '*':
        return 1
    # strip port off host
    hostonly, port = splitport(host)
    # check if the host ends with any of the DNS suffixes
    no_proxy_list = [proxy.strip() for proxy in no_proxy.split(',')]
    for name in no_proxy_list:
        if name and (hostonly.endswith(name) or host.endswith(name)):
            return 1
    # otherwise, don't bypass
    return 0


if sys.platform == 'darwin':
    from _scproxy import _get_proxy_settings, _get_proxies

    def proxy_bypass_macosx_sysconf(host):
        """
        Return True iff this host shouldn't be accessed using a proxy

        This function uses the MacOSX framework SystemConfiguration
        to fetch the proxy information.
        """
        import re
        import socket
        from fnmatch import fnmatch

        hostonly, port = splitport(host)

        def ip2num(ipAddr):
            parts = ipAddr.split('.')
            parts = map(int, parts)
            if len(parts) != 4:
                parts = (parts + [0, 0, 0, 0])[:4]
            return (parts[0] << 24) | (parts[1] << 16) | (parts[2] << 8) | parts[3]

        proxy_settings = _get_proxy_settings()

        # Check for simple host names:
        if '.' not in host:
            if proxy_settings['exclude_simple']:
                return True

        hostIP = None

        for value in proxy_settings.get('exceptions', ()):
            # Items in the list are strings like these: *.local, 169.254/16
            if not value: continue

            m = re.match(r"(\d+(?:\.\d+)*)(/\d+)?", value)
            if m is not None:
                if hostIP is None:
                    try:
                        hostIP = socket.gethostbyname(hostonly)
                        hostIP = ip2num(hostIP)
                    except socket.error:
                        continue

                base = ip2num(m.group(1))
                mask = m.group(2)
                if mask is None:
                    mask = 8 * (m.group(1).count('.') + 1)

                else:
                    mask = int(mask[1:])
                mask = 32 - mask

                if (hostIP >> mask) == (base >> mask):
                    return True

            elif fnmatch(host, value):
                return True

        return False

    def getproxies_macosx_sysconf():
        """Return a dictionary of scheme -> proxy server URL mappings.

        This function uses the MacOSX framework SystemConfiguration
        to fetch the proxy information.
        """
        return _get_proxies()

    def proxy_bypass(host):
        if getproxies_environment():
            return proxy_bypass_environment(host)
        else:
            return proxy_bypass_macosx_sysconf(host)

    def getproxies():
        return getproxies_environment() or getproxies_macosx_sysconf()

elif os.name == 'nt':
    def getproxies_registry():
        """Return a dictionary of scheme -> proxy server URL mappings.

        Win32 uses the registry to store proxies.

        """
        proxies = {}
        try:
            import _winreg
        except ImportError:
            # Std module, so should be around - but you never know!
            return proxies
        try:
            internetSettings = _winreg.OpenKey(_winreg.HKEY_CURRENT_USER,
                r'Software\Microsoft\Windows\CurrentVersion\Internet Settings')
            proxyEnable = _winreg.QueryValueEx(internetSettings,
                                               'ProxyEnable')[0]
            if proxyEnable:
                # Returned as Unicode but problems if not converted to ASCII
                proxyServer = str(_winreg.QueryValueEx(internetSettings,
                                                       'ProxyServer')[0])
                if '=' in proxyServer:
                    # Per-protocol settings
                    for p in proxyServer.split(';'):
                        protocol, address = p.split('=', 1)
                        # See if address has a type:// prefix
                        import re
                        if not re.match('^([^/:]+)://', address):
                            address = '%s://%s' % (protocol, address)
                        proxies[protocol] = address
                else:
                    # Use one setting for all protocols
                    if proxyServer[:5] == 'http:':
                        proxies['http'] = proxyServer
                    else:
                        proxies['http'] = 'http://%s' % proxyServer
                        proxies['https'] = 'https://%s' % proxyServer
                        proxies['ftp'] = 'ftp://%s' % proxyServer
            internetSettings.Close()
        except (WindowsError, ValueError, TypeError):
            # Either registry key not found etc, or the value in an
            # unexpected format.
            # proxies already set up to be empty so nothing to do
            pass
        return proxies

    def getproxies():
        """Return a dictionary of scheme -> proxy server URL mappings.

        Returns settings gathered from the environment, if specified,
        or the registry.

        """
        return getproxies_environment() or getproxies_registry()

    def proxy_bypass_registry(host):
        try:
            import _winreg
            import re
        except ImportError:
            # Std modules, so should be around - but you never know!
            return 0
        try:
            internetSettings = _winreg.OpenKey(_winreg.HKEY_CURRENT_USER,
                r'Software\Microsoft\Windows\CurrentVersion\Internet Settings')
            proxyEnable = _winreg.QueryValueEx(internetSettings,
                                               'ProxyEnable')[0]
            proxyOverride = str(_winreg.QueryValueEx(internetSettings,
                                                     'ProxyOverride')[0])
            # ^^^^ Returned as Unicode but problems if not converted to ASCII
        except WindowsError:
            return 0
        if not proxyEnable or not proxyOverride:
            return 0
        # try to make a host list from name and IP address.
        rawHost, port = splitport(host)
        host = [rawHost]
        try:
            addr = socket.gethostbyname(rawHost)
            if addr != rawHost:
                host.append(addr)
        except socket.error:
            pass
        try:
            fqdn = socket.getfqdn(rawHost)
            if fqdn != rawHost:
                host.append(fqdn)
        except socket.error:
            pass
        # make a check value list from the registry entry: replace the
        # '<local>' string by the localhost entry and the corresponding
        # canonical entry.
        proxyOverride = proxyOverride.split(';')
        # now check if we match one of the registry values.
        for test in proxyOverride:
            if test == '<local>':
                if '.' not in rawHost:
                    return 1
            test = test.replace(".", r"\.")     # mask dots
            test = test.replace("*", r".*")     # change glob sequence
            test = test.replace("?", r".")      # change glob char
            for val in host:
                # print "%s <--> %s" %( test, val )
                if re.match(test, val, re.I):
                    return 1
        return 0

    def proxy_bypass(host):
        """Return a dictionary of scheme -> proxy server URL mappings.

        Returns settings gathered from the environment, if specified,
        or the registry.

        """
        if getproxies_environment():
            return proxy_bypass_environment(host)
        else:
            return proxy_bypass_registry(host)

else:
    # By default use environment variables
    getproxies = getproxies_environment
    proxy_bypass = proxy_bypass_environment

# Test and time quote() and unquote()
def test1():
    s = ''
    for i in range(256): s = s + chr(i)
    s = s*4
    t0 = time.time()
    qs = quote(s)
    uqs = unquote(qs)
    t1 = time.time()
    if uqs != s:
        print 'Wrong!'
    print repr(s)
    print repr(qs)
    print repr(uqs)
    print round(t1 - t0, 3), 'sec'


def reporthook(blocknum, blocksize, totalsize):
    # Report during remote transfers
    print "Block number: %d, Block size: %d, Total size: %d" % (
        blocknum, blocksize, totalsize)<|MERGE_RESOLUTION|>--- conflicted
+++ resolved
@@ -1224,33 +1224,10 @@
 
 def unquote(s):
     """unquote('abc%20def') -> 'abc def'."""
-    if _is_unicode(s):
-        if '%' not in s:
-            return s
-        bits = _asciire.split(s)
-        res = [bits[0]]
-        append = res.append
-        for i in range(1, len(bits), 2):
-            append(unquote(str(bits[i])).decode('latin1'))
-            append(bits[i + 1])
-        return ''.join(res)
-
-    bits = s.split('%')
+    res = s.split('%')
     # fastpath
-    if len(bits) == 1:
+    if len(res) == 1:
         return s
-<<<<<<< HEAD
-    res = [bits[0]]
-    append = res.append
-    for item in bits[1:]:
-        try:
-            append(_hextochr[item[:2]])
-            append(item[2:])
-        except KeyError:
-            append('%')
-            append(item)
-    return ''.join(res)
-=======
     buf = [res[0]]
     is_unicode = isinstance(s, unicode)
     for item in res[1:]:
@@ -1265,7 +1242,6 @@
             buf.append('%')
             buf.append(item)
     return ''.join(buf)
->>>>>>> 2ac3a6f6
 
 def unquote_plus(s):
     """unquote('%7e/abc+def') -> '~/abc def'"""
