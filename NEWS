Jython NEWS

Jython 2.7a3
  Bugs Fixed
<<<<<<< HEAD
    - [ 1309 ] Server sockets do not support client options and propagate them to 'accept'ed client sockets.
    - [ 1951 ] Bytecode Interpreter stack optimization for larger arguments
=======
    - [ 1894 ] bytearray does not support '+' or .join()
>>>>>>> a1995825
    - [ 1921 ] compiler module broken in Jython 2.7 
    - [ 1920 ] Backport CO_FUTURE_PRINT_FUNCTION to Lib/compiler/pycodegen.py
    - [ 1914 ] Float formatting broken in many non-English locales in Jython 2.7
    - [ 1909 ] attrgetter does not parse dotted attributes
    - [ 1924 ] Implement operator.methodcaller
    - [ 1934 ] Break itertools.compress into a separate class 
    - [ 1933 ] Break itertools.cycle into a separate class
    - [ 1932 ] Make check for iterability in chain() arguments lazy
    - [ 1931 ] Check that there are exactly 2 filter args
    - [ 1913 ] Support short -W options
    - [ 1897 ] 2.7.0ax only has partial ssl support
    - array_class in jarray module returns the "Array of a type" class
  New Features
    - bytearray complete
    - a buffer API

Jython 2.7a2
    - [ 1892 ] site-packages is not in sys.path

Jython 2.7a1
  Bugs Fixed
    - [ 1880 ] Sha 224 library not present in Jython

Jython 2.5.3rc1
    - [ 1952 ] __import__(): Handling of non-dict globals argument incompatible with CPython
    - [ 1900 ] Python imports from Java cause some Python imports to fail

Jython 2.5.3b3
  Bugs Fixed
    - [ 1754 ] modjy does not provide appropriate wsgi.input file-like object

Jython 2.5.3b2
  Bugs Fixed
    - [ 1908 ] Patch for 'Unmapped exception: java.net.NoRouteToHostException'
    - [ 1871 ] Relative import in module gets imported to top level (regression)
    - [ 1854 ] set().pop() race condition
    - [ 1730 ] functools.partial incorrectly makes __doc__ property readonly
    - [ 1537 ] expat: org.python.apache.xerces.parsers.SAXParser
    - [ 1268 ] SAX parsers wants to load external DTDs, causing an exception
    - [ 1805 ] threading.Thread always gets name "Thread" instead of a discriminating one
    - [ 1866 ] Parser does not have mismatch token error messages caught by BaseRecognizer
    - [ 1837 ] gderived.py and template Ant target fail on Windows
    - [ 1536 ] NPE in org.python.jsr223.PyScriptEngine:187
    - [ 1640 ] cStringIO does not complain on getvalue after close
    - [ 1721 ] NPE when using JSR 223 (TestCase+Patch)
    - [ 1749 ] function descriptor doesn't work in interactive console
    - [ 1816 ] Jython Interactive Console makes system beep noise too much
    - [ 1829 ] test_socket.py failing on Ubuntu (Oneiric)
    - [ 1844 ] bad host returned by getsockname

Jython 2.5.3b1
  Bugs Fixed
    - [ 1835 ] s/occured/occurred/ :)
    - [ 1727 ] Error in Jython 2.5.2 with os.stat and varargs
    - [ 1735 ] return type of os.read is unicode, not str
    - [ 1755 ] os.utime('/tmp/nonexistent-file', None) fails to raise OSError
    - [ 1768 ] sax.parse doesn't handle attributes with name 'id' correctly
    - [ 1803 ] _tcpsocket doesn't have 'family' attribute
    - [ 1804 ] _tcpsocket doesn't have 'type' and 'proto' attributes
    - [ 1809 ] socket.getaddrinfo sometimes returns an object that crashes in __str__
    - [ 1811 ] Recursive import bug w/ SQLAlchemy 0.7.3
    - [ 1819 ] Incorrect handling of Java object toString methods returning null
    - [ 1824 ] os.link() can silently fail
    - [ 1825 ] EnvironmentError.filename is `str` even if original name is `unicode`
    - [ 1828 ] Problems inheriting from long
    - [ 1833 ] Trouble passing Python objects through a Java class back to Python

Jython 2.5.2
  same as 2.5.2rc4

Jython 2.5.2rc4
  Bugs Fixed
    - [ 1667 ] thread.local subclasses with constructor params fail
    - [ 1698 ] warnings module fails under JSR-223
    - [ 1697 ] Wrong error message when http connection can not be established
    - [ 1210 ] Lib/socket.py doesn't allow IPv6 sockets and fails with an AssertionError
    - [ 1700 ] "virtualenv is not compatible" to 2.5.2rc3
    - [ 1701 ] Files are not flushed properly when opened from the EDT (partial fix)
  New Features
    - The socket module now includes ipv6 support
    - The socket module now also includes Internationalized Domain
      Names (RFC 3490) support on Java 6

Jython 2.5.2rc3
  Bugs Fixed
    - [ 1674 ] PDB crashes under the JSR-223 scripting engine
    - [ 1680 ] jython -c option is not parsed right
    - [ 1681 ] JSR-223, Jython 2.5.2 and implementing Java Interfaces from Python
    - [ 1675 ] Jython exits prematurely when executing a file, thus killing Swing windows
    - [ 1682 ] exit code of 0 on unhandled exception
    - [ 1668 ] strptime('','') works on cpython but not on jython
    - [ 1693 ] Unicode sys.path elements cause UnicodeErrors on import
      
Jython 2.5.2rc2
  Bugs Fixed
    - [ 1665 ] cPickle calls __import__ with illegal parameters
    - [ 1628 ] getpass.getpass echoes input
    - Fix logic to detect that a console is interactive (related to #1133)

Jython 2.5.2rc1
  Bugs Fixed
    - [ 1133 ] Support ipython and other completers with readline emulation
    - [ 1642 ] JSR223 PyScriptEngine#getInterface returns a NPE when called with zero args
    - [ 1662 ] time.strptime does not use Java date format strings properly
    - [ 1543 ] PyArray fails to clean up pre-allocated space
    - [ 1661 ] Error at on exit in TCC/LE
    - [ 1639 ] JBoss 5, vfszip protocol in use for jarFileName in PySystemState
    - [ 1660 ] threading module memory leak
    - [ 1452 ] pydoc help() function fails because sys.executable is None in stand-alone Jython
    - [ 1568 ] sys.stdout.encoding returns wrong value in Windows with Jython 2.5.1 (fixed on Java 6 only)
    - [ 1647 ] zxJDBC does not handle NVARCHAR
    -  SocketServer module now supports ephemeral server ports (by using port  0); see discussion for #1660

Jython 2.5.2b2
  Bugs Fixed
    - [ 1327 ] Classloaders cannot GC, which exhausts permgen (partial  bug fix)
    - [ 1604 ] PyBuiltinCallable.Info should be serializable
    - [ 1397 ] Bugs in PyList and PyJavaType.ListIndexDelegate slice setting
    - [ 1503 ] Java constructors should take keyword arguments
    - [ 1648,1495,1516 ] Incomplete implementation of pep328 for relative imports
    - [ 1611 ] Jython bytecode violated JLS, causing NPE on Sun's JVM when using -Xcomp option
    - [ 1643 ] Tools subdirectory still exists in trunk
    - [ 1455 ] Classes loaded dynamically from sys.path do not have their package defined
    - [ 1555 ] Jython does not publish MIME types via JSR 223 (ScriptEngine.getFactory().getMimeTypes() is empty).
    - [ 1632 ] cPickle.Unpickler does not allow assignment of find_global
    - [ 1395 ] PyList.indexOf() and PyTuple.indexOf() do not function properly
    - [ 1373 ] Jython ClassLoader getResource does not work
    - [ 1506 ] Jython applies PEP263 pattern for determining source-code encoding on noncomments
    - [ 1630 ] threading.Thread lacks __tojava__ method
    - [ 1558 ] PyFunction to single method interface wrapping does not handle java.lang.Object methods
    - [ 1622 ] array type prevents __radd__ fallback

Jython 2.5.2b1
  Bugs Fixed
    - [ 1559 ] time.strptime broken for day of week for Sunday
    - [ 1614 ] minidom chunks the character input on multi-line values
    - [ 1615 ] Can't invoke Java method that takes a variable number of arguments with zero arguments
    - [ 1605 ] float preference over PyComplex as arg to __call__ breaks logic
    - [ 1586 ] weakref reference count leak when kwargs are used
    - [ 1601 ] Can't serialize PyCode object
    - [ 1551 ] Java objects cannot be copied by the copy module
    - [ 1375 ] XML SAX: attrs.get((None, 'attr')) gives NPE
    - [ 1488 ] sax JyInputSourceWrapper does not support unicode strings
    - [ 1510 ] minidom is not parsing comment information correctly
    - [ 1549 ] Wrapping an InputStream with a PyFile wrongly carries out line-ending translation.
    - [ 1583 ] xml.dom.Node.data returns bytestrings of decoded unicode
    - [ 1515 ] modjy sometimes adds None to the sys.path
    - [ 1507 ] modjy crashes if any query string parameters are not set with '='
    - [ 1473 ] modjy servlet doesn't import site-packages by default
    - [ 1474 ] modjy servlet doesn't call atexit handlers
    - [ 1225 ] socket.getservbyname/port() not yet supported
    - [ 1532 ] Cannot use docstring when defining class
    - [ 1530 ] BoolOp in multiple assign causes VerifyError
    - [ 1478 ] defaultdict & weakref.WeakKeyDictionary [TypeError: first argument must be callable]
    - [ 1487 ] Import of module with latin-1 chars fails on utf-8 file encoding
    - [ 1449 ] Ellipsis comparison different from Python 2.5 to Jython 2.5
    - [ 1493 ] tarfile.extractall() throws "AttributeError: 'module' object has no attribute 'chown'" when called by root
    - [ 1470 ] os.mkdir Errno difference from cpython
    - [ 1496 ] fix os.listdir errno for non-existing dirs
    - [ 1499 ] PostgreSQL datahandler should return Decimals instead of floats for NUMERIC/DECIMAL columns
    - [ 1477 ] os.setpgrp and posix.setpgrp fail with TypeError
    - [ 1396 ] Assigning os module funcs as class attributes incompatible with CPython
    - [ 1504 ] Inheriting twice from the same Java interface causes MRO problems
    - [ 1511 ] PySet doesn't support Java serialization
    - [ 1426 ] JSR 223 Bindings changes not taking effect and leaking between threads; unnecessary synchronization
    - [ 1548 ] Parentheses in CLASSPATH cause errors in jython.bat
    - [ 1576 ] files opened in 'a+' mode not readable
    - [ 1563 ] unicode() for Java objects working differently in 2.2 and 2.5
    - [ 1566 ] os.popen(cmd).read() returns `\r\n` as newline on Windows with Jython 2.5
    - [ 1517 ] TypeError: get_referrers
    - [ 1502 ] string-escape codec incorrect
    - [ 1534 ] new style object __dict__[name] ignored
    - [ 1479 ] xml parser file lock
    - [ 1582 ] com.ziclix.python.sql.PyConnection leaks memory
    - [ 1520 ] os.listdir doesn't return unicode when requested
    - [ 1483 ] optparse std module dies on non-ASCII unicode data
    - [ 1390 ] ihooks fails due to unimplemented methods in imp module
    - [ 1456 ] sys.trace/profile attributes cause: AttributeError: write-only attr: trace in PyAMF
    - [ 1385 ] generator.throw uncaught on new generator doesn't stop the generator
    - [ 1596 ] SynchronizedCallable does not report that it is callable [suggested fix]
    - [ 1557 ] jython.bat doesn't work in 4nt
    - [ 1567 ] [Windows] Wildcard Parameter * gets expanded to filename
    - [ 1594 ] Glob patterns like *.txt processed incorrectly on startup
    - [ 1356 ] [Windows] test_subprocess test_communicate_pipe_buf fails
    - [ 1595 ] [patch] CachedJarsPackageManager cannot write cache for packages in jar over 64k
    - [ 1522 ] repeated execution of external python scripts causing PermGen out of memory exception
    - [ 1251 ] select() fails when selecting on a file descriptor
    - [ 1233 ] couldn't make directories when installing django in jython on Windows
    - [ 1260 ] Why is asyncore.py so different?
    - [ 1236 ] Django 1.0.2 jython setup.py install fails in 2.5b1 (ok in 2.5b0)
    - [ 1263 ] importing * from java-class fails
    - [ 1252 ] StackOverflow when name referenced before global declaration and run as a script
    - [ 1275 ] Jython doesn't load directories of JARs
    - [ 1278 ] socket.py error wording nitpick
    - [ 1249 ] Trace function is not called with an exception event exactly when the exception occurs
    - [ 1282 ] Java serialization problem
    - [ 1289 ] os.path.isdir(path) return 0 istead of False
    - [ 1290 ] 600x slower network download speed with urllib.urlretrieve() or urllib2.urlopen() compared to CPython
    - [ 1299 ] NullPointerException without any clues
    - [ 1277 ] jython applets & jythonc
    - [ 1273 ] ImportError: No module named os
    - [ 1308 ] Calling sys.exit() in a spawned thread fails to exit.
    - [ 1346 ] compiler.transformer uses parser which is not defined
    - [ 1347 ] socket Level 6 not supported
    - [ 1321 ] distutils breakage with the setup.py of mercurial
    - [ 1310 ] Serialization problem for wrapped Java objects
    - [ 1600 ] jython dict() behaving differently from cpython's.
    - [ 1269 ] windows jython.bat fails in 2.5b2
    - [ 1266 ] PythonInterpreter does not have setOut(StringWriter)
    - [ 1283,1284 ] File resource leaks in pkgutil
    - [ 1246 ] KeyError: 'twisted.internet.reactor'
    - [ 1265 ] Possible problem with subclasses of Java classes, constructors, and reflection
    - [ 1124 ] os.popen variants hang when executed command produces a lot to stderr
    - [ 1291 ] select() crashes with IOException
    - [ 1317 ] list.count considers tuples and lists to be equal
    - [ 1297 ] Methods inherited from a Java class are not overridden properly
    - [ 1285 ] [2.5b3] respectJavaAccessibility = false makes some Java class method signatures inaccessible from Jython
    - [ 1254 ] jython.jar (2.5b1) conflicts with previous version (2.2)
    - [ 1238 ] randomly select() exception on 2.5b1
    - [ 1259 ] jython 2.5b1 trunk failing manage.py validate
    - Fix runtime issues during exitfuncs triggered via SystemRestart (such as
      during Django or Pylons development mode reloading)
    - Fix pickling of collections.defaultdict objects
    - Fix the cmath module to accept objects implementing the __float__ method
  New Features
    - Performance improvements around method invocation. 2.5.2 runs
      the richards benchmark 3x faster and the pystone benchmark 20%
      faster than 2.5.1
    - The posix/nt module was rewritten in Java and the performance of
      its often performance-critical stat function has significantly
      improved
    - Improved OSError errno messages on Windows
    - Slightly improved startup time (ongoing Issue #1380)
    - better readline module emulation (required for IPython support)
    - Python functions can be directly passed to Java methods that
       take a single method interface (such as Callable or Runnable)
    - Add google indexer (by Yin Wang and Steve Yegge)

Jython 2.5.1rc3
  Bugs Fixed
    - [ 1466 ] wrong handling of append only files

Jython 2.5.1rc2
  New Features
    - zxJDBC supports the with-statement: connections are committed or rollbacked; cursors are closed 
  Bugs Fixed
    - [ 1079 ] fixed regression on issue: twisted.python.threadable module: missing attribute '_RLock'
    - [ 1461 ] assert statement should lookup AssertionError using getglobal
    - [ 1425 ] distutils/util.py assumes too much posix
    - [ 1457 ] Cannot write an array in a file opened in r+b mode.
    - [ 1382 ] __cmp__ on certain types raises ArrayStoreException
    - [ 1443 ] Can't update() hashlib.sha1() with array.array('c')
    - [ 1444 ] Can't zlib.compress() with array.array('c')
    - [ 1458 ] Builtin codecs aren't available without standard lib

Jython 2.5.1rc1
  New Features
    - Upgraded to ANTLR 3.1.3
    - [ 1859477 ] Dynamically loaded ServletFilters like PyServlet
    - Built in JSR 223 scripting engine, with LiveTribe JSR 223 implementation for JDK 5
    - Jython "-J-classpath cp_args_here" now works as expected for unix shell.
  Bugs Fixed
    - [ 645615 ] cannot import through symbolic links
    - [ 1366 ] parsing of lamda expression fails
    - [ 1365 ] continuation lines fail in interactive interpreter
    - [ 1377 ] Event names shadowed by a field name on Java types leads to a NPE
    - [ 1381 ] Redundant declarations of interface implementation hides overriden methods
    - [ 1189 ] MD5 hash is incorrectly calculated when string contains non-latin chars and using python md5 lib
    - [ 1802339 ] Problem printing unicode when stdout intercepted
    - [ 1145 ] Jython 2.5 compatibility problem with JSR 223
    - [ 1400 ] Evaluating expression via JSR 223 ScriptEngine returns null instead of True/False
    - [ 1413 ] Array data type (PostgreSQL) is not supported (NPE)
    - [ 1434 ] Cannot get return code from a process started with os.popen with Jython 2.5 (worked in 2.2)
    - [ 1391 ] socket.getaddrinfo() breaks ftplib FTP client
    - [ 1409 ] JSR-233 engine version numbers backwards
    - [ 1408 ] JSR-223 engine doesn't implement I/O redirection
    - [ 1393 ] TypeError: _new_impl(): expected 1 args; got 0
    - [ 1415 ] ast Node creation fails with no arg constructors
    - [ 1405 ] Executing __run__.py from .jar throws exception(SystemExit: 0) in main when sys.exit(0) is called
    - [ 1439 ] Can't write() array.array
    - [ 1139 ] crashes on isinstance
    - [ 1430 ] Oracle JDBC Connection close
    - [ 1406 ] Parsing a simple PEP 342 coroutine crashes Jython 2.5
    - [ 1407 ] ClassCastException in plain Python coroutine
    - [ 1424 ] Relative imports do not work in some cases

Jython 2.5.0
  The same as rc4.

Jython 2.5.0 rc4
  Bugs fixed
    - [ 1354 ] core language failures in interactive interpreter
    - [ 1358 ] Simple program fails to parse in Jython 2.5rc3, but parses OK with CPython
    - [ 1357 ] no sys.executable when script runner is a relative link
    - [ 1338 ] Comparing Java objects to each other fails when classes of values do not match
    - [ 1363 ] Deep inheritance from a Java class causes MRO problems
    - [ 1333 ] attribute wrongly deemed 'write-only' if setter comes from an interface
    - [ 1364 ] SimpleHTTPServer.py contains call to missing os.fstat
    - [ 1367 ] PIpes (popen2) do not flush their buffer
    - [ 1368 ] '\xe4'.decode('utf-8') does not raise UnicodeDecodeError but returns u''
    - [ 1372 ] No default drive in Windows file paths
    - Fix file's repr with Windows paths
    - Fix urllib and urllib2 path handling on Windows
    - Fix r'\Jython25' not considered an abspath on Windows
    - Fix handling of raw unicode escapes
    - Fix mishandling of the bytecode's tagged mtime in zipimport and when
    recompiling due to stale bytecode
    - Fixed minor short term memory leaks in functions on some lists allocated
    inline
    - Updated imp.APIVersion to 23 as some compiler changes occured since the
    last update.

Jython 2.5.0 rc3
  Bugs fixed
    - [ 1344 ] setName semantics of threading.Thread different to CPython
    - Fixed JLine console on cygwin
    - [ 1348 ] muti-threaded issue, maybe threads cannot exit

Jython 2.5.0 a0 - rc2
  Bugs fixed (new numbering due to move to Roundup)
    - [ 1188 ] Patch against trunk to handle SecurityExceptions
    - [ 1271 ] Bean property accessors in derived class overide methods in base class
    - [ 1264 ] 'is not' test exhibits incorrect behaviour when wrapping Java objects
    - [ 1295 ] Setting a write-only bean property causes a NPE
    - [ 1272 ] ASTList ClassCastException
    - [ 1261 ] jython -c "import sys; sys.exit(1)" not giving correct exit code.
    - [ 1215 ] extra spaces in import statement break importing
    - [ 1126 ] ImportError raised for Java subpackages import
    - [ 1111 ] keyword arguments not supported on __import__
    - [ 1567212 ] Jython $py.class bytecode doesn't include the .py's mtime
    - [ 1024 ] Jython $py.class bytecode doesn't include the .py's mtime
    - [ 852818 ] Wrong error message when the second+ parameter to Java wrong
    - [ 1222877 ] duplicate keyword arguments
    - [ 1168 ] ast module not working
    - [ 1192 ] deserialization of Jython classes extending Java classes fails when called from Java
    - [ 1243 ] Running scripts from standalone jar with __run__.py broken
    - [ 1237 ] Asnycore does not seem to work in Jython 2.5 (b0 or b1)
    - [ 1257 ] Pickling (protocol 2) doesn't use overriden itervalues() on dict-derived classes
    - [ 1245 ] modjy passes HTTP headers as unicode objects to the WSGI app
    - [ 1258 ] select() semantics differ from CPython, causing pydoc HTTPd to fail
    - [ 1043 ] Special broadcast host address <broadcast> is not supported.
    - [ 1121 ] listening socket shutdown expects the wrong kind of socket
    - [ 1244 ] Problem letting system choose the port for binding UDP socket
    - [ 1241 ] Assignment to static variable shadows value
    - [ 1234 ] Java classes' MRO resolution can throw an NPE
    - [ 1231 ] 2.5b1 breaks XML DocumentBuilderFactory (in particular, Weblogic 10.3)
    - [ 1230 ] importing with '*' from java packages does not work with 2.5b1
    - [ 1242 ] Tuples allow member assignment
    - [ 1239 ] Package scanning seems to depend on import order in jython-2.5b1
    - [ 1235 ] java.awt.Frame - problem w/ attibutes
    - [ 1240 ] Can't import _jython, but it's listed in the built-in modules
    - [ 1217 ] decompressing a malformed stream with zlib results in a java.util.zip.DataFormatException instead of a zlib.error
    - [ 1227 ] The cStringIO.StringIO.write implementation does not handle write/seek/write's correctly.
    - [ 1232 ] Inherited java bean properties not recognized correctly
    - [ 1229 ] os.utime fails in Jython2.5b1
    - [ 1228 ] Add version for 2.5b1 to Issue (Bug) tracker
    - [ 1051 ] socket does not define AF_UNSPEC and AI_PASSIVE constants
    - [ 1218 ] Socket timeouts on connect not honoured when timeout set through socket.setdefaulttimeout()
    - [ 1747126 ] CLASSPATH not searched correctly for python source modules
    - [ 1008 ] Jython broken on Java Web Start 1.6
    - [ 1181 ] Patch against trunk to make applets work again
    - [ 1122 ] os.kill is not implemented
    - [ 1154 ] socket.settimeout not working for recv
    - [ 1171 ] Creating a PyFile from an InputStream is broken.
    - [ 1211 ] Telnetlib.expect crashes when a timeout parameter is given.
    - [ 1182 ] Patch to Lib/socket.py to fix broken SSL
    - [ 1083 ] jython2.5a1 installer does not create "cachedir" directory
    - [ 1063 ] RuntimeError expected when stack overflows
    - [ 1205 ] list comprehension difference to python
    - [ 1166 ] TypeError: utimes(): 3rd arg can't be coerced to long
    - [ 1025 ] imp.find_module can't find builtin modules
    - [ 1758318 ] StackOverflow if __nonzero__ returns self
    - [ 1815110 ] eval and excec should accept mapping type for locals
    - [ 600790 ] Overriding automatically defined methods
    - [ 1201 ] Lack of Python line numbers in Java tracebacks
    - [ 1658599 ] headless installation not detected
    - [ 1161 ] imp.find_module can't find many modules (was: pylint & logilab ASTNG library)
    - [ 1199 ] zipimporter should be smarter about what files it tries to access
    - [ 1180 ] virtualenv broken on installed Jython
    - [ 1196 ] failure of dir() on instances of a class with __getattribute__
    - [ 1194 ] with_statement: context __exit__ not called for return
    - [ 1187 ] JYTHON_OPTS broken in jython.bat
    - [ 1758319 ] bool should not be subclassable
    - [ 1011 ] ant task to create launcher script
    - [ 1137 ] ArrayType missing in Jython 2.5a3
    - [ 1058 ] Carlo Verre's object.__setattr__ hack allows modification of built in types
    - [ 1222918 ] -C NONE causes exception
    - [ 1604258 ] copy.copy doesn't work on subclasses of newstyle classes
    - [ 1798554 ] zlib.__doc__ is not showing any output
    - [ 1798556 ] patch for :[ 1798554 ] zlib.__doc__ is not showing any outpu
    - [ 1003 ] struct packing inconsistent with CPython
    - [ 1052 ] __int__ returning PyLong = ClassCastException mayhem
    - [ 1167 ] random.py in standard library is broken in 2.5beta0
    - [ 1138 ] __file__ reflects original source location, not the pathname of the $py.class file
    - [ 1174 ] NPE on PythonInterpreter.eval()
    - [ 1173 ] undefined sys.prefix breaks initialization
    - [ 1177 ] utf-8 codec isn't?
    - [ 1835099 ] Bug in list.sort()
    - [ 1141 ] Incorrect __import__ calls
    - [ 1780767 ] Fix for [ 1768075 ] %c formats values outside of the
    - [ 1115 ] __lt__ in a derived list produces a StackOverflowError
    - [ 1062 ] Doctest does not work against unicode strings
    - [ 1783868 ] __ge__ or __gt__ of subclass of str --> StackOverflowError
    - [ 1125 ] not valid JAVA_HOME path
    - [ 1777567 ] Type of reflected methods is different for Java and Python
    - [ 513713 ] PyTableCode != PyCode
    - [ 526672 ] inspect not supported
    - [ 1754240 ] Error Message when attempting to bind to an in use Port
    - [ 1159 ] custum number and float: unsupported operand type(s) for *
    - [ 1158 ] compile() fails to recognize initial AST arg
    - [ 1155 ] inet_ntoa missing from socket
    - [ 1150 ] Nested generator expressions do not compile
    - [ 1113 ] Syntax + Compiler Error
    - [ 1157 ] Support pylint
    - [ 1156 ] rfc822.py incompatible with PyFile(java.io.InputStream istream)
    - [ 1128 ] java.lang.String should be mapped to PyUnicode, not PyString
    - [ 1111 ] keyword arguments not supported on __import__
    - [ 1114 ] Compiler Error - null pointer
    - [ 1134 ] Built-in functions should be of type types.BuiltinFunction
    - [ 1075 ] os.rmdir deletes file
    - [ 1136 ] Parsing a module fails if it ends with whitespace but no newline
    - [ 1131 ] repr not 100% CPython compliant
    - [ 1626844 ] fixes for failing binascii unit tests (2.3 branch)
    - [ 1838658 ] 'platform' module is not available
    - [ 1663711 ] 32767 characters is max string constant size
    - [ 1847091 ] del statement doesn't work on builtin modules
    - [ 1768969 ] filter doesn't return passed in subclass type
    - [ 1047 ] xml.dom.pulldom doesn't work
    - [ 1835109 ] Patch for [ 1835098 ] No decimal module available in jython
    - [ 1768970 ] pyget used instead of __getitem__ in __iter__, filter
    - [ 1768968 ] unicode bom isn't recognized to indicate unicode for parsing
    - [ 1785475 ] patch for bug IDs 1768970, 1782565 & 1783868
    - [ 1738411 ] Unable to change function sys.settrace
    - [ 1761111 ] Patch for PEP 292 Simpler String Substitutions
    - [ 1835119 ] 'platform' module is not available in jython
    - [ 1840479 ] coding: utf-8 and PEP 0263?
    - [ 1835098 ] No decimal module available in jython
    - [ 1717492 ] os.path.ismount incompletely implemented
    - [ 1067 ] class / function call behaviour (Jython vs. CPython)
    - [ 1091 ] Interactive Interpreter parser doesn't handle docstrings
    - [ 1022 ] Class definitions aren't provided a __module__ variable
    - [ 1120 ] invalid socket shutdown gives AssertionError, should be "transport endpoint not connected" socket.error
    - [ 1119 ] socket module has no attribute SO_ERROR
    - [ 1081 ] Jython 2.5a1 standalone installer hangs
    - [ 1123 ] Weird "unexpected at this time" error.
    - [ 1070 ] Standalone crashes with ZipException
    - [ 1077 ] Standalone installation fails
    - [ 1094 ] mismatched input class parsing error on "class" attributes of a java object
    - [ 1015 ] unicode string combination with % behaves unexpectedly
    - [ 1758279 ] Java classes exposed as Python classes but have no __module__
    - [ 1116 ] parser NPE on dotted (more than 1) attribute decorators
    - [ 1758325 ] str's formatter doesn't raise TypeError if given wrong type
    - [ 1095 ] AttributeError raised from __getattr__ method are swallowed
    - [ 1106 ] os.getpid() call missing
    - [ 1104 ] subprocess.Popen doesn't inherits os.environ to the spawned processes
    - [ 1041 ] AttributeError raised from descriptors __get__ method are swallowed
    - [ 1869347 ] TypeError while used derived class of long for comparison
    - [ 1072 ] Parsing error in file with white space at the end
    - [ 1045 ] PyBoolean.__tojava__(Object.class) should return a Boolean
    - [ 1044 ] Patch to support for BigIntegers and PyLong on the PostgresqlDataHandler
    - [ 1054 ] Patch: Fastpath for cursor.executemany()
    - [ 1053 ] Better string interpolation with unicode args
    - [ 1804011 ] classes extending dict can't be compared to dict
    - [ 1889394 ] UnicodeDerived's == is broken
    - [ 1060 ] deriveds don't support coerce
    - [ 1650802 ] _csv module
    - [ 1092 ] Parser problems on Django tree
    - [ 1050 ] Don't display banner/prompts when stdin is not a tty
    - [ 1069 ] setuptools: 'NoneType' object has no attribute 'startswith'
    - [ 1093 ] Installer 2.5a1 on MS Windows: Incorrect jar is referred to in bin/jython
    - [ 1605009 ] str subclasses can be used in raise
    - [ 1079 ] twisted.python.threadable module: missing attribute '_RLock'
    - [ 1088 ] Existing .py$class files from Jy2.2 cause error for Jy2.5a
    - [ 1086 ] Handling of """quoted strings""" for 2.5a differs from Jy2.2 and Py2.5
    - [ 1087 ] assert error message at end of Python script differs from Py2.5
    - [ 1082 ] asm parser can't handle PySourceColor module
    - [ 1767742 ] array.array('xx') should throw TypeError, not ValueError
    - [ 1076 ] 2.5a1 jython.bat doesn't work from Windows explorer
    - [ 1059 ] Possible to construct long(None)
    - [ 1873148 ] list.__iadd__ not switching to __radd__ on NotImplemented
    - [ 1056 ] Bad mro() overrides not caught
    - [ 1886758 ] from __future__ import division leaks out of namespace
    - [ 1879935 ] cPython/Jython different os.path.isabs() behavior
    - [ 1879984 ] cPython/Jython different os.path.realpath() behavior
    - [ 1879989 ] cPython/Jython different os.path.abspath() behavior
    - [ 1605006 ] __doc__ descriptor on new style class returned directly
    - [ 1639663 ] Patch for [ 1605006 ] __doc__ descriptor on new style class
    - [ 1803960 ] Attribute Error :- 'slice' object has no attribute 'indice
    - [ 1802863 ] zipfile.is_zipfile never returns False
    - [ 678557 ] cgi parsing of multipart/form-data broken
    - [ 1840038 ] patch for PyUnicode (fixes [ 1782565 ])
    - [ 1754222 ] raising SystemExit in a thread causes jython to quit
    - [ 811908 ] OutOfMemoryError causes exit without a call to a handler
    - [ 654142 ] NPE when converting __dict__ to list
    - [ 515497 ] method instance not unique key in dict
    - [ 718377 ] PyObject.__findattr_ throws NPE
    - [ 753790 ] struct module inconsistent with CPython
    - [ 1009477 ] Python collections should implement java interfaces
    - [ 1599050 ] fileinput os.fstat fix
    - [ 1676293 ] metaclass __init__ dct reference
    - [ 1038 ] Custom KeyErrors raised from __getitem__ are swallowed
    - [ 1039 ] AttributeError message on type instances doesn't match the CPython message
    - [ 1048 ] List Comprehension in finally throws NPE
    - [ 1037 ] float(None) throws AttributeError instead of TypeError
    - [ 1814929 ] Patch for [ 1814904 ] dict.update() doesnt accept arguments
    - [ 1814904 ] dict.update() doent accept the same arguments as constructor
    - [ 947306 ] 2.3a0 bug in weakref.WeakValueDictionary
    - [ 1016 ] Support socket.TCP_NODELAY
    - [ 1033 ] zlib.adler32 computes wrong values
    - [ 1797751 ] patch for :[ 1796272 ] partition and rpartition methods are
    - [ 1796272 ] partition and rpartition methods are missing in jython
    - [ 1040 ] KeyError.__str__ doesn't use repr()
    - [ 1036 ] make Jython set pass (almost) all CPython tests
    - [ 1035 ] set incorrectly raises TypeError when asked for superset/subset on non-set iterables
    - [ 1034 ] can't supply dict() for globals in FunctionType()
    - [ 1782565 ] Mismatch in repr of obj of unicode and subclass of unicode
    - [ 1510227 ] difference between repr() and __repr__()
    - [ 1501932 ] hasattr invokes __getattr__
    - [ 1775263 ] patch for bug [1768979]:hasattr,getattr
    - [ 1768979 ] hasattr, getattr allow unicode identifiers
    - [ 1780153 ] Fix for [ 1768075 ] %c formats values outside of the
    - [ 1768075 ] %c formats values outside of the size of a single char
    - [ 1803425 ] new builtin funcion :- sorted() - a new builtin sorted() act
    - [ 1758282 ] complex missing __coerce__
    - [ 1777684 ] int and long types are missing __coerce__
    - [ 1785415 ] patch for : [ 1777684 ] int and long types are missing __coe
    - [ 1514533 ] PyComplex in branch 2.3
    - [ 1783088 ] patch for :[ 1758282 ] complex missing __coerce__
    - [ 1758284 ] Complex parses complex('1' * 500) as (Infinity+0j)
    - [ 1779428 ] patch for : [ 1758284 ] Complex parses complex('1' * 500) as
    - [ 1671213 ] pickle/cPickle of Sets bug
    - [ 1019 ] Can't change new-style class __name__
    - [ 1013 ] jython crash with command: threading.local()
    - [ 1009 ] Patch to add 'at' to the repr string.
    - [ 1005 ] UDP Socket implicit create and unbound socket timeout
    - [ 1755346 ] imp missing lock_help
    - [ 1758322 ] List mutation during sort doesn't throw a ValueError
    - [ 1006 ] __import__ fromlist doesn't get processed
    - [ 1782548 ] UDP send blocks with reader thread present
    - [ 1895736 ] cleanup os.environ
    - [ 1717491 ] os.path.islink incompletely implemented
    - [ 1718450 ] Patch for os.path.islink bug 1717491
    - [ 1718975 ] Patch for os.path.normcase bug 1648449
    - [ 1648449 ] os.path.normcase broken in Windows
    - [ 1814527 ] patch for [1803425], [1758322], [1785366] and upgraded sort
    - [ 1861985 ] extending java classes from python code fails
    - [ 1871739 ] fix for Import Error statement to match CPython
    - [ 1870039 ] Debugging facility not behaving correctly with threads
    - [ 1757127 ] Jython hangs under PyDev debugger
    - [ 1839038 ] operations returning bools still return 1/0s
    - [ 1861973 ] importing modules from class broken
    - [ 1861974 ] patch for [1861973]. problems loading $py.class files
    - [ 1850722 ] socket.py - ClientCookie and ClientForm
    - [ 1482645 ] More OS recognition
    - [ 1509095 ] Can't open midi sequencer
    - [ 1850207 ] socket._fileobject - AttributeError: 'module' object has no
    - [ 1816103 ] org.python.core.PyDictionary should implement java.util.Map
    - [ 1721204 ] there is no threading.local()
    - [ 1841639 ] Filecmp module is not in jython
    - [ 1842984 ] Py.tojava(PyObject, Class) incorrectly marked deprecated
    - [ 1841445 ] NPE in PythonInterpreter.get(String name, Class javaclass)
    - [ 481404 ] CR removed on reading text on unix
    - [ 1159156 ] codec.open() does not work with different systemstates
    - [ 1261231 ] JButton('\u0F00') not working
    - [ 1674190 ] exec() destroys multibyte string
    - [ 1599900 ] Incorrect usage of String.getBytes()
    - [ 1611604 ] PyFile hand-edited code
    - [ 1839871 ] dict shouldn't call __setitem__ to initialise
    - [ 1816134 ] Issue with Key Comparison in Dicts
    - [ 1818353 ] sliceLength of PySequence returns 0 when step is sys.maxint
    - [ 1791931 ] slice should be a type
    - [ 1812122 ] NullPointerException when rethrowing an exception
    - [ 1814678 ] Lack of some public functions' names in __all__ (javaos.py)
    - [ 1796415 ] javaos.py missing removedirs function
    - [ 1796425 ] javaos.py missing renames function.
    - [ 1838358 ] Improve Resolution in time.clock()
    - [ 1818393 ] why using Deprecated method in PyString?
    - [ 1783692 ] Implementation of tempfile with secure files
    - [ 1755344 ] tempfile missing mkdtemp
    - [ 1817908 ] Broken link for corner icon in html documentation
    - [ 1831710 ] PyFileCloser throws NullPointerException on shutdown
    - [ 1744567 ] Simultaneous read & write on socket FileWrapper causes hang
    - [ 1806980 ] os.path.join ignores empty string
    - [ 1812913 ] File read converts \r to \n
    - [ 1781500 ] Metaclasses don't get passed a '__module__' in attrs
    - [ 1801802 ] JavaImportHelper not thread safe
    - [ 1800378 ] object.__unicode__ should it exist?
    - [ 1768982 ] sys.exc_clear is missing
    - [ 1735774 ] Redirecting stdout/err with os.popen fails if cmd is unicode
    - [ 1763263 ] os.utime(path, None) doesn't work (incl. a patch)
    - [ 1758904 ] I added doc strings for functions in os module (javaos.py).
    - [ 1768074 ] str.replace doesn't handle an empty string to be replaced
    - [ 1799328 ] Unicode string interpolation doesn't work
    - [ 1773865 ] Patch for [1768990] pickle fails on subclasses
    - [ 1768990 ] pickle fails on subclasses of builtin types
    - [ 1782493 ] On cli $ ./jython --version missing java version number
    - [ 1783153 ] Patch: compatibility with Java 1.3 for Jython 2.2
    - [ 1755361 ] file missing 'U' universal newline mode
    - [ 1782856 ] Error in zxJDBC.Timestamp()
    - [ 1767194 ] Wrong namespace in xmllib in 2.2rc3 (patch included)
    - [ 1783803 ] patch for bug [1775893] :in keyword
    - [ 1775893 ] in keyword does not use dict.has_key()
    - [ 1783960 ] can not exclude parts from installation
    - [ 1785638 ] ImportError from zip without source
    - [ 1783554 ] CPython compatible zipimporter
    - [ 1775078 ] Fix binary operations on str/unicode/lists/tuples
    - [ 1781556 ] Support list.extend(iterator), and other sequence fixes
    - [ 1784564 ] Add PyLong.asInt
    - [ 1768984 ] sys.builtin_module_names is missing
    - [ 1768988 ] isinstance, issubclass allow a StackOverflow
    - [ 1291509 ] cPickling bug
    - [ 1758315 ] org.python.modules.operator lacks is and is_not functions
    - [ 1758312 ] date and time objects fail to pickle
    - [ 1758317 ] bool objects fail to pickle

  Incompatible Changes
    - The python.prepath property has been removed; use python.path instead.
    - To implement the Java Map interface, PyDictionary.values now returns a
    Collection instead of a PyList
    - The -E codec command line option (use a different codec when reading from
    the console) has been changed to -C codec
    - import of Python modules does not imply the import of child modules, though
      import of Java packages still does, see email thread with Guido van Rossum, 
      Samuele Pedroni, and Frank Wierzbicki:
      http://www.mailinglistarchive.com/python-dev@python.org/msg07683.html

  New Features
    - PyDictionary now implements Map so it may be passed to any Java function expecting a Map.
    - modjy integrated into core 
    - The interactive interpreter now uses JLine by default
  Ported Modules
    - _ast
    - cmath
    - collections
    - csv
    - filecmp
    - functools
    - hashlib
    - itertools
    - threading.local
    - zipimport

Jython 2.2.2 rc1
  Bugs fixed (new numbering due to move to Roundup)
    - [ 1048 ] List Comprehension in finally throws NPE

  Bugs fixed (old sourceforge numbering)
    - [ 1806980 ] os.path.join ignores empty string
    - [ 1744567 ] Simultaneous read & write on socket FileWrapper causes hang
    - [ 1831710 ] PyFileCloser throws NullPointerException on shutdown
    - [ 1817908 ] Broken link for corner icon in html documentation
    - [ 1850722 ] socket.py - ClientCookie and ClientForm (and urllib2)
    - [ 1841445 ] PythonInterpreter.get(String name, Class javaclass) throws 
    an NPE if name isn't defined
    - [ 1839871 ] dict calls __setitem__ on subclasses in initialization
    - [ 1816134 ] str uses its own __eq__ instead of deferring to subclasses
    - [ 1796425 ] os.renames missing
    - [ 1796415 ] os.removedirs missing
    - [ 1814678 ] os.__all__ missing many functions
    - [ 1812122 ] NullPointerException when rethrowing an exception
    - [ 1830916 ] PyException doesn't store causal Java exception

Jython 2.2.1
  Identical to 2.2.1 rc2

Jython 2.2.1 rc2
  Bugs fixed
    - Python files are parsed using the JVM's default encoding
    - [ 1800378 ] __unicode__ ignored on subclasses of builtin types
    - [ 1801802 ] JavaImportHelper not thread safe
    - python.console.encoding is silently ignored if the JVM doesn't support the given encoding

Jython 2.2.1 rc1
  Bugs fixed
    - Reading and writing on files would run data through the JVM's default charset
    - Include the row number where an exception occured while using a zxJDBC cursor
    - [ 1766527 ] in keyword doesn't work on os.environ
    - [ 1767194 ] xmllib applies default namespace to attributes incorrectly
    - [ 1768074 ] str.replace doesn't handle an empty string to be replaced
    - [ 1775893 ] in keyword does not use dict.has_key()
    - [ 1782493 ] jython --version doesn't show the java version number
    - [ 1782856 ] zxJDBC.Timestamp returns hours in AM/PM not 24 hour time
    - [ 1783960 ] can not exclude parts from text-mode installation
    - [ 1799328 ] string formatting doesn't call __unicode__ on %s in unicode objects 
    - [ 1763263 ] os.utime(path, None) doesn't work (incl. a patch)
    - [ 1758904 ] I added doc strings for functions in os module (javaos.py).
    - [ 1735774 ] Redirecting stdout/err with os.popen fails if cmd is unicode
    - [ 1773865 ] Patch for [1768990] pickle fails on subclasses
    - [ 1783153 ] Patch: compatibility with Java 1.3 for Jython 2.2

Jython 2.2
  Identical to 2.2 rc3
Jython 2.2 rc3
  New Features
    - Added telnetlib from CPython
    - Added cpython_compatible_select to select.  See
    http://wiki.python.org/jython/SelectModule for information on when
    to use it.
    - Several more java.nio exceptions are mapped to their corresponding
    Python error codes when thrown.
  Bugs fixed
    - recv on closed sockets threw an exception instead returning the
    empty string
    -  A PySystemState being garbage collected caused System.out and
    System.in to be closed.  This would cause 'print' to stop working.
    - Closing a FileWrapper on a socket closes its underlying socket
    - Sockets just have their [In|Out]putStreams closed instead of being
    properly shutdown by shutdown()
    - SO_REUSEADDR is reset on sockets from a server socket's accept call 
    causing later binds to the server socket's port to fail.
    - Client sockets that have bind called before connect don't respect 
    SO_REUSEADDR
    - [ 1758838 ] execfile() throws a NullPointerException in the interactive
    console

Jython 2.2 rc2
  Bugs fixed
    - [ 931129 ] jython -jar some-path/test.jar fails
    - [ 1719528 ] -c doesn't put the empty string in sys.path
    - [ 1746957 ] Weird 'uu' prefix for unicode
    - [ 1747092 ] Failed imports should not be "cached"
    - [ 1742770 ] urllib.urlopen('http://inv') -> UnknownHostException
    - [ 1745068 ] select gives confusing message when given blocking sockets
    - [ 1744775 ] umlauts displayed incorrectly in installer
    - timeouts on socket client connects were not being honoured
    - a float could not be passed as milliseconds to select.poll.poll

Jython 2.2 rc1
  New features
    - Completely rewritten socket module and new select module using java.nio 
    which allows the use of SSL and non-blocking sockets.
    - Explicit imports of Java classes like 'from java.net import URL' or 
    'import java.net.URL' work with package scanning disabled.
  Bugs fixed
    - [ 1708080 ] float("1d") -> 1.0 (not ValueError as expected)
    - [ 1661700 ] os.path.abspath raises IOException if drive not accessible
    - [ 1662689 ] os.path.abspath eliminates symlinks
    - [ 1717498 ] os.path.splitdrive does nothing for Windows drives
    - [ 1622207 ] _weakref.ref(o) only works if the argument is hasheable
    - [ 1735864 ] Parser not threadsafe
    - [ 1722306 ] OverflowError in UDP Socket Implementation
    - [ 1348645 ] socket.py send() requires too many arguments
    - [ 998602 ] urllib : https request does not work
    - [ 621180 ] module socket _udpsocket close bug

Jython 2.2 beta2
  New features
    - All functions in __builtin__ are new style functions instead of reflected
      functions
    - Classmethods added to newstyle classes
    - array is a newstyle class
    - org.python.util.JLineConsole provides readline-like functionality with 
      JLine without requiring native readline
  
  Bugs fixed
    - [ 1599012 ] current directory is prepended to entries in sys.path
    - [ 1654484 ] Initializing PyJavaClass for java.lang.OutOfMemory causes a further OutOfMemory problem
    - [ 1661679 ] types.UnicodeType is str
    - [ 1659819 ] Joining unicode items with string doesn't create unicode
    - [ 1603253 ] Thread's setDaemon setting does not work
    - types module uses newstyle classes
    - [ 1671134 ] '%s' % u'x' returns str object
    - [ 1672800 ] __import__('module', None) raises AttributeError
    - [ 1576036 ] Fix: SyspathJavaLoader file reader causes importerror
    - [ 1605847 ] co_filename set in bytecode doesn't match __file__
    - [ 1603312 ] subclasses of int raise a TypeError when given large value
    - [ 1603315 ] str missing object keyword arg
    - [ 1603747 ] Multiple InteractiveInterpreter share same setErr/Out
    - [ 1619040 ] dict.fromkeys() should take iterable
    - [ 1658647 ] type(x) calls x.__class__.__init__
    - [ 1699556 ] SAXException descends from Java's Exception instead of Python's
    - [ 1603686 ] Unmarshaling long-error
    - [ 1230674 ] eval with from future does not work through import
    - [ 663592 ] Problems calling an overriden class in the constructor
    - [ 448398 ] open('test.txt', 'w').write('test') fails
    - [ 1671373 ] A "$_PyInner.class" file in a package causes import to fail
    - [ 1671431 ] dir function does not work with database connection object
    - [ 1713513 ] os.environ fails in Windows Vista JDK 1.6_01
  Patches applied
    - [ 1681774 ] str.decode, unicode.encode and str(u'') fixes
    - [ 1682423 ] Convert PyModule to a new-style class
    - [ 1682498 ] Fix int(None) raising an AttributeError
    - [ 1684172 ] Changes to make compileall work
    - [ 1628469 ] fixes for failing builtin tests

  
Jython 2.2 beta1
  New features
    - much improved support for __unicode__ especially in the parser (u"string" and
        friends now result in a PyUnicode object)
    - added datetime support using the pure python datetime.py from cpython non-dist.
    - new-style classes and their instances are Java serializable
    - most new-style builtin types can be pickleds
    - __slots__ for new-style classes
    - xml modules from pyxml readded
    - comparison operations between subclasses of
        builtin types tries the subclass first even if it's on the right side 
  Bugs fixed.
    - Modules that throw exceptions while being imported aren't left
       in sys.modules
    - Don't allow sys.recursionlimit to be set below 0
    - [ 1533624 ] NPE thrown building traceback for a call that jumps
       threads
    - [ 1531644 ] import * makes java exception uncatchable
    - [1243049, 1218089] Can't subclass builtin types in 2.2a1
    - [1256506] Importing directory module with 12+ char name fails
    - [1512745] Allow arbitrary precision for formatted strings,
        but only 250 chars for decimal, integer and long
    - [1506749] Instance __dict__ are unassignable
    - [1599004] several fixes to get the sha module up to speed
    - [1616493] unicode objects can't be passed to os.path
        methods
    - [ 979157 ] Stack traces untrimmed
    - [ 1299032 ] os.getenv out of sync with cpython
    - [ 738951 ] jython slice behavior differs from python in __getattr__
    - [ 610576 ] Impl of abstract method not found
    - [ 1374088 ] keyword args to dict() constructor ignored
    - [ 730082 ] new can't create unbound methods
    - [ 1382581 ] double(s) read inaccurately from database
    - [ 1603312 ] subclasses of int raise a TypeError when given large
       value
    - [1465476] bad parenthesis nesting terminates interpreter
    - [ 1227282 ] Deadlock between PythonTraceFunction.safeCall() and
       imp.import
    - [ 1421812 ] Jython 2.2a and 2.1 imports directories as modules
    - [ 480017 ] Proxy super classes are loaded from syspath, not the
       proxy's classpath
    - [ 628315 ] problem with Java synchronized lists
    - [ 1284344 ] __file__ compiled into .py.class file
    - [ 610576 ] Impl of abstract method not found
  Patches applied.
    - [906256] Follow spec for read modes of open()
    - [868514] yield in finally block -- yield in nested try:except:
    - [1542997] Only evaluate the second expression in an assert
        if the first expression is false
    - [1612711]: add iterkeys, itervalues and iteritems to
        PyStringMap
    - [ 1267425 ] make cStringIO work with gzip.py
    - [ 1361317 ] __set__ failing on PyProperty
    

17-jul-2005 Jython 2.2 alpha1

  New features
   - Integrated patch (by Aleks Totic) that allows to use the Python parser
     outside of Jython. PythonGrammar grows two constructors, one of which 
     _must_ be used:
        PythonGrammar(CharStream stream,IParserHost host)
        PythonGrammar(PythonGrammarTokenManager tm, IParserHost host)
     They both takes an impl of org.python.parser.IParserHost to which 
     literal building is delegated. org.python.core.parser contains the
     source of the impl used by Jython.
   - New-style classes
   - PEP 302 implementation
   - Java collections integration
    - finished long/int unification -- PyObject.__int__() now returns a
      PyObject (which could be a PyInteger or a PyLong).
    - dict and list conform to CPython 2.3 behaviors (such as the 3 arg 
        list.index()).
    - new-style conversion of tuple, float, file and str.
    - Preliminary work on a unicode type.
    - Imported tempfile.py and userlist.py from CPython 2.3 and applied some
        small adjustments to get tests to pass.
    - Reworked message construction for TypeError exceptions
      (such as the exceptions generated from operations like [] + "").

31-jul-2003 Jython 2.2 alpha0

  New features
   - Iterators (pep-234).
   - Changing the Division Operator (pep-238)
   - Implemented a new compiler AST.
   - Quitting (Ctrl-Z/D) Jython in interactive mode will force the running JVM
     to exit, even if there are non-daemon threads (e.g. AWT), this is likely 
     the expected behavior.  The behavior for (non-interactive) scripts is 
     unchanged and still matches that of Java programs.
   - OutOfMemoryError can be caught, also matching MemoryError, that means
     that a caught PyException.value.__tojava__(Throwable.class)
     can potentially be a OutOfMemoryError instance. This is different from
     the old aborting behavior (System.exit was called) [change needed to pass
     a test in CPython test_b1].
          
  Bug fixes.
   - Renamed the use of the java1.4 reserved words 'assert'.
   - [ #222805 ] multi-line statements in the JPython interpreter
   - [ #495866 ] need dynamic scale for BigDecimal
   - [ #499973 ] isql.Prompt can't be written to stdout.
   - [ #508111 ] jythonc generates invalid statements
   - [ #511493 ] jreload truncates large class files
   - [ #515894 ] Behaviour of "+=" stm. is different from
   - [ #517237 ] Binary ops with int and long fail
   - [ #521704 ] no errno module
   - [ #522423 ] cStringIO has no reset() method
   - [ #522558 ] list() is broken 
   - [ #522828 ] struct.pack('>NNs', v) fails for NN > 20
   - [ #529242 ] Python singletons deserialization bug
   - [ #532747 ] for i in iter(d)
   - [ #533354 ] bug in xml.dom.minidom.parseString
   - [ #533541 ] send() on _udpsocket fails
   - [ #544891 ] problems with socket.py
   - [ #545235 ] unexpected match with re
   - [ #549107 ] .__doc__ doesn't work in jython
   - [ #562943 ] os.path.getmtime misbehaves on nonfile
   - [ #567844 ] list() does not make a shallow copy
   - [ #572769 ] Blank input lines break readline console
   - [ #573784 ] popen does not work
   - [ #573791 ] os.system partly  broken
   - [ #575110 ] Multiple for's on Collection broken
   - [ #577395 ] Outer finally not executed at return
   - [ #581785 ] bug in 4DOM
   - [ #582618 ] Case insensitive re.match fails
   - [ #608628 ] long(java.math.BigInteger) does not work
   - [ #609505 ] SQLWarning tuples not populated
   - [ #620978 ] Variable default for Options.caseok
   - [ #625364 ] sys.last_traceback not set?   
   - [ #631017 ] Private fields mismangled
   - [ #631035 ] Negative repeat cause java exception.
   - [ #631430 ] read(-1) uses wrong fileposition.
   - [ #636381 ] Match Error for +? pattern element
   - [ #654863 ] string.split behaves differently
   - [ #668194 ] broken non greedy regular expressions
 
31-dec-2001 Jython 2.1 final

  Bug fixes.
   - [ #493359 ] Installer should include <EXIT> button
   - [ #495602 ] os.path.dirname() can result in an NPE
   - [ #495604 ] imp.find_module fails when None is 2 arg

21-dec-2001 Jython 2.1 beta 2

  New features.
   - support for callproc() in zxJDBC is now available for most simple
     stored procedure calls.

  Bug fixes.
   - [ #451552 ] case insensitivity on import causes prob
   - [ #456926 ] PackageManager doesn't work correctly
   - [ #484949 ] __import__(_) does unwanted rel search
   - [ #488632 ] -c sys.argv diff
   - [ #489168 ] Parse error, java traceback
   - [ #489836 ] Private names is not mangled
   - [ #490157 ] string.splitlines() - incorrectly splits
   - [ #490230 ] NotImplemented not implemented
   - [ #490961 ] PyFile.java requires JDK 1.2
   - [ #490962 ] Typo in PyFile.java
   - [ #490963 ] Please update ReadlineConsole.java
   - [ #494514 ] Python object not gc()'d
   - [ #495458 ] multi level import from .zip file.
   - [ #495870 ] zxJDBC now only prepares statements with params.

03-dec-2001 Jython 2.1 beta 1

  New features.
   - The weakref module is now available.
   - The sys.exitfunc hook is called on exit and the sys.excepthook
     is called when an exception occur.
   - A CPython compatible xreadlines module.
   - Support for os.environ and os.system() on common platforms.
   - Includes zxJDBC for Python DB API 2.0 compatibility.

  Bug fixes.
   - [ #438297 ] SimpleHTTPServer does not work
   - [ #440660 ] using nested java cls @ level >2 fails
   - [ #448485 ] Tuple unpacking raises KeyError
   - [ #448523 ] Support "ASCII" as builtin codec.
   - [ #449316 ] ArrayList()[0] should raise IndexError
   - [ #449956 ] jythonc 2.1a3 --package problem
   - [ #450938 ] time module requires JDK 1.4
   - [ #451746 ] jythonc --deep pjy$packages problem
   - [ #452526 ] traceback lineno is the except line
   - [ #452947 ] Class of innerclass inst <> innerclas
   - [ #453301 ] jythonc --compileropts on Windows
   - [ #457614 ] pls change &copyright; to (c) in sources
   - [ #458945 ] Missing 'lastindex' on match objects
   - [ #462280 ] builtin method as a class variable
   - [ #467826 ] SHA digest() method doesn't work
   - [ #473676 ] cStringIO bug
   - [ #475445 ] incompatibility with python
   - [ #475666 ] __nonzero__ exceptions must be ignored
   - [ #476580 ] 'del obj.non_member' : wrong exception
   - [ #476772 ] shutdowns in jython / atexit
   - [ #477608 ] os.path.getmtime() missing
   - [ #477768 ] ord([123]) 21a3
   - [ #477793 ] os.utime() is missing.
   - [ #480373 ] Can't find _PyInner with classloader.
   - [ #480390 ] main() does not throw exceptions
   - [ #484181 ] command line args in dos
   - [ #485558 ] Synchronization bug in sys.initialize.
   - [ #485968 ] cStringIO.softspace is not assignable.

29-jul-2001 Jython 2.1 alpha 3

  New features.
   - A settable console encoding will allow windows users to enter
     national characters at the command prompt.
   - Non-public classes are available when respectJavaAccessibility is false
   - The names of zip- and jarfiles can be added to sys.path.

  Bug fixes.
   - The standard python library files are from CPython-2.1.1
   - A complete list of fixed bugs can be found on SF:
        http://sourceforge.net/tracker/?group_id=12867&atid=112867
     Select Status=Any and Group=Fixed in 2.1a3

18-jul-2001 Jython 2.1 alpha 2

  New features.
   - Added ReadlineConsole class. This class will make it a lot easier
     to integrate Bablok's readline support.
   - Display Hook for Interactive Use (pep-0217)
   - Added zlib, gzip and zipfile modules.
   - Added nested scope to jythonc (pep-0227).

  Bug fixes.
   - Fixed obscure __import__ error message #437800
   - Prevent a NPE during import when running with a security manager
   - Fixed multi-level Java method overriding #222819.
   - Fix for dependency problem with jythonc. #415933
   - Fix a lost syntax error when auto importing submodules.
   - Use quotes around classpath, but only for win+jdk1.1.
   - Find the complete list of fixed bug on SF:
        http://sourceforge.net/tracker/?group_id=12867&atid=112867
     Select Status=Any and Group=Fixed in 2.1a2


14-mar-2001 Jython 2.1 alpha 1

  New features.
   - Improve speed when indexing a string and iterating over a string
     in a for loop.
   - Reworked coercing model (pep-0208)
   - Added {}.popitem().
   - Improved speed for python files by buffering the RandomAccessFile.
   - Added function attributes (pep-0232)
   - Rich comparison (pep-0207)
   - Updated cPickle to handle CPython compatible unicode strings.
   - Updated sre to CPython-2.1a1
   - Added the "new" module
   - Added a PyServlet class to the util package.
   - Warning framework (pep-0230).
   - Added sys.add_classdir and sys.add_extdir.
   - Added nested scope to the interpreter (pep-0227).

  Bug fixes.
   - Allow self referencing adapters to be collected when using weak
     tables.
   - Added workaround for a reader bug in MRJ22Jitc.01.
   - Fixes #127340 where serializable parameter received a PyObject
     instead of the wrapped java object.
   - Include a LineNumberTable in the compiled class files.
   - Fixed a java version test bug in the installer.
   - Added workaround for class initialization bug in MRJ2.2.4
   - Added support for three argument getattr() calls.

17-Jan-2001 Jython 2.0 final release

  Bug fixes.
   - Install the correct image for the local documention.
   - Added os.linesep field.

15-Jan-2001 Jython 2.0 release candidate 1

  New features
   - Experimental support for reloading java packages. Thanks to
     Samuele Pedroni for all his work on the Jython/Java integration.

  Bug fixes.
   - Prevent a NPE when a .jar on the classpath is corrupt. Instead
     a message with the original IOException is printed.

10-Jan-2001 Jython 2.0 beta 2

  New features
   - Added socket.getfqdn(). Thanks to Brian Zimmer for the patch.

  Bug fixes.
   - Fixed innerclass names with '$' #127200
   - Fixed a bug where final methods were overriden in proxy #127201.
   - Fixed a bug in exec which allow a fileobject to be passed in.
     Thanks to Brian Zimmer for the patch.

31-Dec-2000 Jython 2.0 beta 1

  New features
    - Installer logo by Ivan Kougaenko. The logo content is still
      open, so submit you suggestions.
    - The default packages selected in the installer are now better
      attuned to the normal user (as opposed to the jython devers).

  Bug fixes.
    - Fixed a NPE when a class is defined in non-module namespace.
    - Fixed a compilation problem when using JDK1.2.x
    - The installer now creates a useable Uninstall.class.

25-Dec-2000 Jython 2.0 alpha 3

  Bug fixes.
    - Fixed a bug that caused Infinite recursion in subpackage
      import
    - Fixed conversion error when a long is converted to a java double.
    - Fixed a bug where an attribute in a package __init__.py would
      hide a submodule.
    - Fixed missing quotes around the path to java.exe in jython.bat
      for windows.
    - Include missing re.py in installer.
    - Added threading and atexit modules from CPython2.0.

17-Dec-2000 Jython 2.0 alpha 2

  New features.
    - Added -v (verbose) option to jython command. It will trace
      import statements. Use three -v's for maximum information.
    - Added new registry option python.options.internalTablesImpl
      which is a list of choices (':' separated) for internal
      tables implementations. These tables contain the mapping of
      classes to PyJavaClasses.
      Long running applications that unloads classes can avoid a
      memory leak by setting the property to "weak" or "soft".
      That will use a table implementation which use weak or soft
      refrences.
    - Use a SecureClassLoader for loading compiled python modules.
      This should allow jython to be used with the java plugin and
      its fine grained security.

  CPython-2.0 compatibility
    - Added support for formatting of long values in "%d %x %X %o".
      The support does not match CPython2.0 exactly, but matches
      what CPython2.1 will do.
    - The \x escape will only eat two hex characters and will
      always create a character with values < 256. Use the \u
      escape for high-byte values.
    - A ucnhash module to support the \n{name} escape.

  Backward incompatibility:
    - The python.path property is appended to sys.path instead of
      being inserted at position 1 in sys.path.

  Bug fixes.
    - Package relative import works in jythonc, at least when the dotted
      package name match the directory structure.
    - Fixed oct(0) to return "0"
    - Added a os.__file__ attribute. CPython's site.py expects that.
    - Fixed a exception when calling int("0", 16)
    - Delay closing a socket until all sock.makefile() files are closed.
    - Avoided a duplicate call to Class.getMethods(). This will improve
      performance.
    - Allow from import * to modify the locals in a function (bug 122834).
    - Classes with the same name do no longer clash (bug 122820).
    - Avoid a memory leak where many threads get started and stopped. The
      fix only works on java2.

26-Nov-2000 Jython 2.0 alpha 1

  New features.
    - Integrate the free ORO regular expression matcher from the apache
      project.

  CPython2.0 compatibility, including
    - List comprehension.
    - Extended call syntax.
    - Extended print statement
    - Augmented assignment.
    - Unicode support libraries and codecs.
    - sre unicode regular expression.

  Some backward incompatibility is introduced:
    - The user configuration file is now called <user.home>/.jython
    - Text files will pass data read and written through the default
      codecs for the JVM. Binary files will write only the lower eight
      bits of each unicode character.
    - arrays passed to java code will no longer autocoerce just
      because the elements can be autocoerced.
    - The precedence of java loading have changed. Now the sys.path
      is searched for python modules before the CLASSPATH and sys.path
      is searched for java class and java packages.
    - The builtin exceptions are always classbased. -X is disable.
      User exception can still be strings.

  Bug fixes.
    - Many, including the errata.
    - Now the content of a java package is the union of the content of all
      locations with the corresponding valid hierarchical name
      from dirs and jars of CLASSPATH (and sys.path for dirs); i.e.
      from jpkg import * works for jpkg in a dir too.

  Improved CPython 2.0 compatibility
    - codecs module
    - sha module.

26-Jan-2000 JPython 1.1 final released

  - Only one small CPython compatibility patch to os.mkdir() and
    os.makedirs() -- optional `mode' argument, which is ignored.

21-Jan-2000 JPython 1.1 release candidate 1 released

  New JPython features and bug fixes
    - Race conditions when creating multiple PythonInterpreter objects
      in an embedded multithreaded Java application have been fixed.
    - Recursive print of a module's namespace no longer overflows the
      JVM stack.
    - Fixed backslashing of quotes inside triple quoted strings (Finn
      Bock).
    - Fixes to read(int) method on file objects, which used to return
      the empty string before EOF was seen.
    - Class-based exceptions are used in frozen (jpythonc) modules.
    - Duplicate argument names in a function definition raise the
      appropriate SyntaxError.
    - os.path.getsize() has been added.
    - mutability of tuples under some situations has been fixed.
    - dictionary insertion order affecting dictionary equality has
      been fixed (Finn Bock).
    - Using the --package option with jpythonc has been fixed.

  Improved CPython 1.5.2 compatibility
    - optional sizehint argument implemented for readlines() method on
      file objects.
    - Better compatibility in %g formatting of floats.
    - sys.stdout.softspace is now writeable.
    - re.VERBOSE/re.X flags are implemented.
    - traceback object's reprs are CPython conformant.
    - In module os, os.error is equivalent to the builtin OSError.
      Also, listdir(), mkdir(), makedirs(), remove(), rename(), and
      rmdir() raise OSError directly.
    - os.stat() raises an OSError if the file is missing.

28-Oct-1999 JPython 1.1beta4 released

  New JPython features and bug fixes
    - fixed a bug related to loading anonymous inner classes (PR#201).
      This is an experimental patch.  See registry file for entry
      python.options.extendedClassLoader
    - fixed Java exceptions when calling apply() with a bogus 3rd
      argument (PR#208)
    - fixed a 1.1beta3 problem with method objects having their
      im_self mysteriously changed out from under them (PR#186).
    - fixed problems with Python classes being deeply derived from
      Java classes and interfaces (PR#178, PR#195).
    - Improved memory footprint when using exec().
    - Dead threads are now reaped from thread state cache (Drew
      Morrissey).
    - Tuples, dictionaries, and strings now use fast method lookup
      mechanism.

  Improved CPython 1.5.2 compatibility
    - md5 module supported (no need to download anything extra)
    - dir() on function objects now returns a list containing __doc__,
      func_doc, __namme__, func_name, func_globals, func_defaults,
      func_code.  __doc__/func_doc is writable (but not func_defaults
      and func_code, which are writable in CPython). (PR#192)
    - dir() on code objects returns a list containing co_name,
      co_argcount, co_varnames, co_filename, co_firstlineno, co_flags.
      Not supported: co_nlocals, co_code, co_consts, co_names,
      co_lnotab, co_stacksize.  All attributes are read-only.
    - dir() on method objects returns a list containing im_self,
      im_func, im_class, __doc__, __name__.  These attributes are
      read-only.

22-Sep-1999 JPython 1.1beta3 released

  New JPython features and bug fixes

    - JPython can now optionally access non-public members of Java
      classes.  By setting the registry entry
      python.security.respectJavaAccessibility=false, JPython can
      access private, package-private, and protected fields, methods,
      and constructors.  By default, normal Java access rules are
      followed, i.e. only public members can be accessed.  This
      feature only works if running with Java 1.2.  Thanks to Tony
      Plate for his initial implementation.
    - A new framework for looking up the methods for builtin types has
      been enabled.  This can speed up method calls by a factor of 2.
      The feature is currently experimental and has only been
      implemented for list objects, but will be implemented for other
      builtin objects for the next release.
    - Some workarounds for weird JIT bugs have been added, but this
      may not fix all problems related to running JPython under JVMs
      with JIT enabled.
    - A wrapper for a free md5 builtin module is included, although
      the md5 implementation is not.  See the comment in
      org/python/modules/MD5Module.java for details.
    - New semantics for registry key python.modules.builtin (and
      correspondingly the org/python/modules/Setup.java file).

  Improved CPython 1.5.2 compatibility

    - sys.modules['__builtin__'] and "import __builtin__" has been
      fixed.
    - Builtin methods and functions now have the standard __name__,
      __doc__, __self__, and __members__ attributes.
    - Dictionaries and lists now have a __methods__ attribute, and
      dir({}) or dir([]) return the list of members.
    - repr(8to16bitstring) now prints standard octal escapes for 8bit
      characters.  It still prints hex escapes for 16bit characters.
    - Added abspath() to os.path (i.e. javapath)
    - Code objects now have a co_flags attribute
    - Frame objects now have f_trace attribute, and dir(frame) works
    - None() now raises a TypeError
    - tuple(somelist) immutability patch
    - re match objects now have groupdict() method
    - Finn Bock patch for setting of a module's __name__ after reload

16-Jun-1999 JPython 1.1beta2 released

    - Updates and bug fixes to jpythonc tool.  New registry entries
      python.jpythonc.compiler, python.jpythonc.classpath, and
      python.jpythonc.compileropts.  getopt style long/short option
      names (old options are deprecated).  New -J/--compileropts
      option.
    - syncing string object methods with experimental CPython 1.6
      string methods.  This includes new optional arguments on
      startswith() and endswith() and the moving of join() to a method
      of the separator string.
    - Many other bug fixes and CPython syncs

04-Jun-1999 JPython 1.1beta1 released

  Highlights of changes since JPython 1.0.3

    - New and improved jpythonc tool by Jim Hugunin
    - New modules contributed by Finn Bock: cStringIO, cPickle,
      struct, binascii
    - New module synchronize, equivalent to Java's synchronized
      keyword
    - Operator module now complete
    - sys.add_package() no longer necessary, "import java.lang" just works
    - Class-based standard exceptions (w/ support for -X option)
    - super__ methods are deprecated, use regular Python style
    - time.strftime() added
    - Java 1.2 style collections support
    - Multiple interpreter states
    - Most CPython 1.5.2 features have been implemented
    - String objects now have methods -- expected CPython 1.6 feature
    - Improved performance
    - Java inner class support
    - keywords are allowed in some locations (e.g. as attribute names)
    - New license
    - bug fixes




Local Variables:
mode: indented-text
indent-tabs-mode: nil
End:<|MERGE_RESOLUTION|>--- conflicted
+++ resolved
@@ -2,12 +2,9 @@
 
 Jython 2.7a3
   Bugs Fixed
-<<<<<<< HEAD
     - [ 1309 ] Server sockets do not support client options and propagate them to 'accept'ed client sockets.
     - [ 1951 ] Bytecode Interpreter stack optimization for larger arguments
-=======
     - [ 1894 ] bytearray does not support '+' or .join()
->>>>>>> a1995825
     - [ 1921 ] compiler module broken in Jython 2.7 
     - [ 1920 ] Backport CO_FUTURE_PRINT_FUNCTION to Lib/compiler/pycodegen.py
     - [ 1914 ] Float formatting broken in many non-English locales in Jython 2.7
