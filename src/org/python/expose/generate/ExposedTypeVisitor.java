package org.python.expose.generate;

import org.python.objectweb.asm.AnnotationVisitor;
import org.python.objectweb.asm.Type;

/**
 * Visits an ExposedType annotation and passes the values it gathers to handleResult.
 */
public abstract class ExposedTypeVisitor extends RestrictiveAnnotationVisitor {

    private String typeName;

    private Type onType;

    private Type base = Type.getType(Object.class);

    private boolean isBaseType = true;

<<<<<<< HEAD
    public ExposedTypeVisitor(Type onType) {
=======
    private final AnnotationVisitor passthrough;

    public ExposedTypeVisitor(Type onType, AnnotationVisitor passthrough) {
>>>>>>> 3c9f9b2b
        this.onType = onType;
        this.passthrough = passthrough;
    }

    @Override
    public void visit(String name, Object value) {
        if(name.equals("name")) {
            typeName = (String)value;
        } else if(name.equals("base")) {
            base = (Type)value;
        } else if(name.equals("isBaseType")) {
            isBaseType = (Boolean)value;
        } else {
            super.visit(name, value);
        }
        if (passthrough != null) {
            passthrough.visit(name, value);
        }
    }

    @Override
    public void visitEnd() {
        if(typeName == null) {
            String name = onType.getClassName();
            typeName = name.substring(name.lastIndexOf(".") + 1);
        }
        handleResult(typeName);
        handleResult(base);
        handleResult(isBaseType);
<<<<<<< HEAD
=======
        if (passthrough != null) {
            passthrough.visitEnd();
        }
>>>>>>> 3c9f9b2b
    }

    public abstract void handleResult(Type base);

    public abstract void handleResult(boolean isBaseType);

    /**
     * @param name -
     *            the name the type should be exposed as from the annotation.
     */
    public abstract void handleResult(String name);
}<|MERGE_RESOLUTION|>--- conflicted
+++ resolved
@@ -16,13 +16,9 @@
 
     private boolean isBaseType = true;
 
-<<<<<<< HEAD
-    public ExposedTypeVisitor(Type onType) {
-=======
     private final AnnotationVisitor passthrough;
 
     public ExposedTypeVisitor(Type onType, AnnotationVisitor passthrough) {
->>>>>>> 3c9f9b2b
         this.onType = onType;
         this.passthrough = passthrough;
     }
@@ -52,12 +48,9 @@
         handleResult(typeName);
         handleResult(base);
         handleResult(isBaseType);
-<<<<<<< HEAD
-=======
         if (passthrough != null) {
             passthrough.visitEnd();
         }
->>>>>>> 3c9f9b2b
     }
 
     public abstract void handleResult(Type base);
