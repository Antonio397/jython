--- conflicted
+++ resolved
@@ -123,12 +123,7 @@
 
         buildClass(dict, "LookupError", "StandardError", "Base class for lookup errors.");
 
-<<<<<<< HEAD
-        buildClass(dict, "KeyError", "LookupError", "KeyError",
-                "Mapping key not found.");
-=======
         buildClass(dict, "IndexError", "LookupError", "Sequence index out of range.");
->>>>>>> 1a297e2c
 
         buildClass(dict, "KeyError", "LookupError", KeyError(), "Mapping key not found.");
 
@@ -483,36 +478,6 @@
         return Py.newString(result);
     }
 
-<<<<<<< HEAD
-    public static PyObject KeyError__str__(PyObject[] arg, String[] kws) {
-        ArgParser ap = new ArgParser("__str__", arg, kws, "self");
-        PyObject self = ap.getPyObject(0);
-
-        PyObject args = self.__getattr__("args");
-        // If args is a tuple of exactly one item, apply repr to args[0].
-        // This is done so that e.g. the exception raised by {}[''] prints
-        // KeyError: ''
-        // rather than the confusing
-        // KeyError
-        // alone.  The downside is that if KeyError is raised with an explanatory
-        // string, that string will be displayed in quotes.  Too bad.
-        if (args.__len__() == 1) {
-            return args.__getitem__(0).__repr__();
-        } else {
-            return Exception__str__(arg, kws);
-        }
-    }
-
-    public static PyObject KeyError(PyObject[] arg, String[] kws) {
-        PyObject dict = empty__init__(arg, kws);
-        dict.__setitem__("__str__", getJavaFunc("KeyError__str__"));
-        return dict;
-
-    }
-
-    private static PyObject getJavaFunc(String name) {
-        return Py.newJavaFunc(exceptions.class, name);
-=======
     /**
      * Determine the start position for UnicodeErrors.
      *
@@ -605,7 +570,6 @@
             throw Py.TypeError(String.format("%.200s attribute must be unicode", name));
         }
         return (PyUnicode)attr;
->>>>>>> 1a297e2c
     }
 
     /**
