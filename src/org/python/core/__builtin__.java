--- conflicted
+++ resolved
@@ -13,290 +13,6 @@
 
 class BuiltinFunctions extends PyBuiltinFunctionSet {
 
-<<<<<<< HEAD
-	public BuiltinFunctions(String name, int index, int argcount) {
-		this(name, index, argcount, argcount);
-	}
-
-	public BuiltinFunctions(String name, int index, int minargs, int maxargs) {
-		super(name, index, minargs, maxargs);
-	}
-
-	public PyObject __call__() {
-		switch (this.index) {
-		case 4:
-			return __builtin__.globals();
-		case 16:
-			return __builtin__.dir();
-		case 24:
-			return __builtin__.input();
-		case 28:
-			return __builtin__.locals();
-		case 34:
-			return Py.newString(__builtin__.raw_input());
-		case 41:
-			return __builtin__.vars();
-		default:
-			throw info.unexpectedCall(0, false);
-		}
-	}
-
-	public PyObject __call__(PyObject arg1) {
-		switch (this.index) {
-		case 0:
-			return Py.newString(__builtin__.chr(Py.py2int(arg1, "chr(): 1st arg can't be coerced to int")));
-		case 1:
-			return Py.newInteger(__builtin__.len(arg1));
-		case 2:
-			return __builtin__.range(arg1);
-		case 3:
-	        if (!(arg1 instanceof PyString))
-	            throw Py.TypeError("ord() expected string of length 1, but " + arg1.getType().getFullName() + " found");
-	        if (arg1.__len__() > 1)
-	            throw Py.TypeError("ord() expected a character, but string of length " + arg1.__len__() + " found");
-	        return Py.newInteger(__builtin__.ord(Py.py2char(arg1,
-	                "ord(): 1st arg can't be coerced to char")));
-		case 5:
-			return __builtin__.hash(arg1);
-		case 6:
-			return Py.newUnicode(__builtin__.chr(Py.py2int(arg1, "unichr(): 1st arg can't be coerced to int")));
-		case 7:
-			return __builtin__.abs(arg1);
-		case 11:
-			return Py.newInteger(__builtin__.id(arg1));
-		case 12:
-			return __builtin__.sum(arg1);
-		case 14:
-			return Py.newBoolean(__builtin__.callable(arg1));
-		case 16:
-			return __builtin__.dir(arg1);
-		case 18:
-			return __builtin__.eval(arg1);
-		case 19:
-			try {
-				__builtin__.execfile(arg1.asString(0));
-			} catch (ConversionException e) {
-				throw Py.TypeError("execfile's first argument must be str");
-			}
-			return Py.None;
-		case 23:
-			return __builtin__.hex(arg1);
-		case 24:
-			return __builtin__.input(arg1);
-		case 25:
-			return __builtin__.intern(arg1.__str__());
-		case 27:
-			return __builtin__.iter(arg1);
-		case 32:
-			return __builtin__.oct(arg1);
-		case 34:
-			return Py.newString(__builtin__.raw_input(arg1));
-		case 36:
-			Object o = arg1.__tojava__(PyModule.class);
-			if (o == Py.NoConversion) {
-				o = arg1.__tojava__(PyJavaClass.class);
-				if (o == Py.NoConversion) {
-					Py.TypeError("reload() argument must be a module");
-				}
-				return __builtin__.reload((PyJavaClass) o);
-			}
-			return __builtin__.reload((PyModule) o);
-		case 37:
-			return __builtin__.repr(arg1);
-		case 38:
-			return __builtin__.round(Py.py2double(arg1));
-		case 41:
-			return __builtin__.vars(arg1);
-		case 42:
-			return __builtin__.xrange(Py.py2int(arg1));
-		case 30:
-			return fancyCall(new PyObject[] { arg1 });
-		case 31:
-			return fancyCall(new PyObject[] { arg1 });
-		case 43:
-			return fancyCall(new PyObject[] { arg1 });
-		case 45:
-			return __builtin__.reversed(arg1);
-		default:
-			throw info.unexpectedCall(1, false);
-		}
-	}
-
-	public PyObject __call__(PyObject arg1, PyObject arg2) {
-		switch (this.index) {
-		case 2:
-			return __builtin__.range(arg1, arg2);
-		case 6:
-			return Py.newInteger(__builtin__.cmp(arg1, arg2));
-		case 9:
-			return __builtin__.apply(arg1, arg2);
-		case 10:
-			return Py.newBoolean(__builtin__.isinstance(arg1, arg2));
-		case 12:
-			return __builtin__.sum(arg1, arg2);
-		case 13:
-			return __builtin__.coerce(arg1, arg2);
-		case 15:
-			__builtin__.delattr(arg1, asString(arg2, "delattr(): attribute name must be string"));
-			return Py.None;
-		case 17:
-			return __builtin__.divmod(arg1, arg2);
-		case 18:
-			return __builtin__.eval(arg1, arg2);
-		case 19:
-			try {
-				__builtin__.execfile(arg1.asString(0), arg2);
-			} catch (ConversionException e) {
-				throw Py.TypeError("execfile's first argument must be str");
-			}
-			return Py.None;
-		case 20:
-			return __builtin__.filter(arg1, arg2);
-		case 21:
-			return __builtin__.getattr(arg1, asString(arg2, "getattr(): attribute name must be string"));
-		case 22:
-			return Py.newBoolean(__builtin__.hasattr(arg1, asString(arg2, "hasattr(): attribute name must be string")));
-		case 26:
-			return Py.newBoolean(__builtin__.issubclass(arg1, arg2));
-		case 27:
-			return __builtin__.iter(arg1, arg2);
-		case 33:
-			return __builtin__.pow(arg1, arg2);
-		case 35:
-			return __builtin__.reduce(arg1, arg2);
-		case 38:
-			return __builtin__.round(Py.py2double(arg1), Py.py2int(arg2));
-		case 42:
-			return __builtin__.xrange(Py.py2int(arg1), Py.py2int(arg2));
-		case 29:
-			return fancyCall(new PyObject[] { arg1, arg2 });
-		case 30:
-			return fancyCall(new PyObject[] { arg1, arg2 });
-		case 31:
-			return fancyCall(new PyObject[] { arg1, arg2 });
-		case 43:
-			return fancyCall(new PyObject[] { arg1, arg2 });
-		default:
-			throw info.unexpectedCall(2, false);
-		}
-	}
-
-	public PyObject __call__(PyObject arg1, PyObject arg2, PyObject arg3) {
-		switch (this.index) {
-		case 2:
-			return __builtin__.range(arg1, arg2, arg3);
-		case 9:
-			try {
-				if (arg3 instanceof PyStringMap) {
-					PyDictionary d = new PyDictionary();
-					d.update(arg3);
-					arg3 = d;
-				}
-				// this catches both casts of arg3 to a PyDictionary, and
-				// all casts of keys in the dictionary to PyStrings inside
-				// apply(PyObject, PyObject, PyDictionary)
-				PyDictionary d = (PyDictionary) arg3;
-				return __builtin__.apply(arg1, arg2, d);
-			} catch (ClassCastException e) {
-				throw Py.TypeError("apply() 3rd argument must be a " + "dictionary with string keys");
-			}
-		case 18:
-			return __builtin__.eval(arg1, arg2, arg3);
-		case 19:
-			__builtin__.execfile(asString(arg1, "execfile's first argument must be str", false), arg2, arg3);
-			return Py.None;
-		case 21:
-			return __builtin__.getattr(arg1, asString(arg2, "getattr(): attribute name must be string"), arg3);
-		case 33:
-			return __builtin__.pow(arg1, arg2, arg3);
-		case 35:
-			return __builtin__.reduce(arg1, arg2, arg3);
-		case 39:
-			__builtin__.setattr(arg1, asString(arg2, "setattr(): attribute name must be string"), arg3);
-			return Py.None;
-		case 42:
-			return __builtin__.xrange(Py.py2int(arg1), Py.py2int(arg2), Py.py2int(arg3));
-		case 44:
-			return fancyCall(new PyObject[] { arg1, arg2, arg3 });
-		case 29:
-			return fancyCall(new PyObject[] { arg1, arg2, arg3 });
-		case 30:
-			return fancyCall(new PyObject[] { arg1, arg2, arg3 });
-		case 31:
-			return fancyCall(new PyObject[] { arg1, arg2, arg3 });
-		case 43:
-			return fancyCall(new PyObject[] { arg1, arg2, arg3 });
-		default:
-			throw info.unexpectedCall(3, false);
-		}
-	}
-
-	/**
-	 * @return arg as an interned String, or throws TypeError with mesage if asString throws a ConversionException
-	 */
-	private String asString(PyObject arg, String message) {
-		return asString(arg, message, true);
-	}
-
-	/**
-	 * @param intern - should the resulting string be interned
-	 * @return arg as a String, or throws TypeError with message if asString throws a ConversionException.  
-	 */
-	private String asString(PyObject arg, String message, boolean intern) {
-
-		try {
-			return intern ? arg.asString(0).intern() : arg.asString(0);
-		} catch (ConversionException e) {
-			throw Py.TypeError(message);
-		}
-	}
-
-	public PyObject __call__(PyObject arg1, PyObject arg2, PyObject arg3, PyObject arg4) {
-		switch (this.index) {
-		case 44:
-			return fancyCall(new PyObject[] { arg1, arg2, arg3, arg4 });
-		case 29:
-			return fancyCall(new PyObject[] { arg1, arg2, arg3, arg4 });
-		case 30:
-			return fancyCall(new PyObject[] { arg1, arg2, arg3, arg4 });
-		case 31:
-			return fancyCall(new PyObject[] { arg1, arg2, arg3, arg4 });
-		case 43:
-			return fancyCall(new PyObject[] { arg1, arg2, arg3, arg4 });
-		default:
-			throw info.unexpectedCall(4, false);
-		}
-	}
-
-	public PyObject fancyCall(PyObject[] args) {
-		switch (this.index) {
-		case 44:
-			if (args.length > 5) {
-				throw info.unexpectedCall(args.length, false);
-			}
-			int flags = 0;
-			if (args.length > 3) {
-				flags = Py.py2int(args[3]);
-			}
-			boolean dont_inherit = false;
-			if (args.length > 4) {
-				dont_inherit = Py.py2boolean(args[4]);
-			}
-
-			return __builtin__.compile(args[0].toString(), args[1].toString(), args[2].toString(), flags, dont_inherit);
-		case 29:
-			return __builtin__.map(args);
-		case 30:
-			return __builtin__.max(args);
-		case 31:
-			return __builtin__.min(args);
-		case 43:
-			return __builtin__.zip(args);
-		default:
-			throw info.unexpectedCall(args.length, false);
-		}
-	}
-=======
     public BuiltinFunctions(String name, int index, int argcount) {
         this(name, index, argcount, argcount);
     }
@@ -554,7 +270,6 @@
                 throw info.unexpectedCall(4, false);
         }
     }
->>>>>>> c108aa24
 
     public PyObject fancyCall(PyObject[] args) {
         switch (this.index) {
@@ -589,37 +304,6 @@
 /**
  * The builtin module. All builtin functions are defined here
  */
-<<<<<<< HEAD
-public class __builtin__  {
-	public static void fillWithBuiltins(PyObject dict) {
-		/* newstyle */
-		dict.__setitem__("object", PyObject.TYPE);
-		dict.__setitem__("type", PyType.TYPE);
-		dict.__setitem__("bool", PyType.fromClass(PyBoolean.class));
-		dict.__setitem__("int", PyInteger.TYPE);
-		dict.__setitem__("enumerate", PyType.fromClass(PyEnumerate.class));
-		dict.__setitem__("float", PyType.fromClass(PyFloat.class));
-		dict.__setitem__("long", PyType.fromClass(PyLong.class));
-		dict.__setitem__("complex", PyType.fromClass(PyComplex.class));
-		dict.__setitem__("dict", PyType.fromClass(PyDictionary.class));
-		dict.__setitem__("list", PyList.TYPE);
-		dict.__setitem__("tuple", PyType.fromClass(PyTuple.class));
-		dict.__setitem__("set", PyType.fromClass(PySet.class));
-		dict.__setitem__("frozenset", PyType.fromClass(PyImmutableSet.class));
-	
-		dict.__setitem__("property", PyType.fromClass(PyProperty.class));
-		dict.__setitem__("staticmethod", PyType.fromClass(PyStaticMethod.class));
-		dict.__setitem__("classmethod", PyType.fromClass(PyClassMethod.class));
-		dict.__setitem__("super", PyType.fromClass(PySuper.class));
-		dict.__setitem__("str", PyString.TYPE);
-		dict.__setitem__("unicode", PyUnicode.TYPE);
-		dict.__setitem__("basestring", PyType.fromClass(PyBaseString.class));
-		dict.__setitem__("file", PyType.fromClass(PyFile.class));
-		dict.__setitem__("open", PyType.fromClass(PyFile.class));
-        dict.__setitem__("slice", PyType.fromClass(PySlice.class));
-	
-		/* - */
-=======
 public class __builtin__ {
 
     public static void fillWithBuiltins(PyObject dict) {
@@ -650,447 +334,12 @@
         dict.__setitem__("slice", PyType.fromClass(PySlice.class));
 
         /* - */
->>>>>>> c108aa24
 
         dict.__setitem__("None", Py.None);
         dict.__setitem__("NotImplemented", Py.NotImplemented);
         dict.__setitem__("Ellipsis", Py.Ellipsis);
         dict.__setitem__("True", Py.True);
         dict.__setitem__("False", Py.False);
-<<<<<<< HEAD
-	
-		// Work in debug mode by default
-		// Hopefully add -O option in the future to change this
-		dict.__setitem__("__debug__", Py.One);
-	
-		dict.__setitem__("abs", new BuiltinFunctions("abs", 7, 1));
-		dict.__setitem__("apply", new BuiltinFunctions("apply", 9, 2, 3));
-		dict.__setitem__("callable", new BuiltinFunctions("callable", 14, 1));
-		dict.__setitem__("coerce", new BuiltinFunctions("coerce", 13, 2));
-		dict.__setitem__("chr", new BuiltinFunctions("chr", 0, 1));
-		dict.__setitem__("cmp", new BuiltinFunctions("cmp", 6, 2));
-		dict.__setitem__("globals", new BuiltinFunctions("globals", 4, 0));
-		dict.__setitem__("hash", new BuiltinFunctions("hash", 5, 1));
-		dict.__setitem__("id", new BuiltinFunctions("id", 11, 1));
-		dict.__setitem__("isinstance", new BuiltinFunctions("isinstance", 10, 2));
-		dict.__setitem__("len", new BuiltinFunctions("len", 1, 1));
-		dict.__setitem__("ord", new BuiltinFunctions("ord", 3, 1));
-		dict.__setitem__("range", new BuiltinFunctions("range", 2, 1, 3));
-		dict.__setitem__("sum", new BuiltinFunctions("sum", 12, 1, 2));
-		dict.__setitem__("unichr", new BuiltinFunctions("unichr", 6, 1));
-		dict.__setitem__("compile", new BuiltinFunctions("compile", 44, 3, -1));
-		dict.__setitem__("delattr", new BuiltinFunctions("delattr", 15, 2));
-		dict.__setitem__("dir", new BuiltinFunctions("dir", 16, 0, 1));
-		dict.__setitem__("divmod", new BuiltinFunctions("divmod", 17, 2));
-		dict.__setitem__("eval", new BuiltinFunctions("eval", 18, 1, 3));
-		dict.__setitem__("execfile", new BuiltinFunctions("execfile", 19, 1, 3));
-		dict.__setitem__("filter", new BuiltinFunctions("filter", 20, 2));
-		dict.__setitem__("getattr", new BuiltinFunctions("getattr", 21, 2, 3));
-		dict.__setitem__("hasattr", new BuiltinFunctions("hasattr", 22, 2));
-		dict.__setitem__("hex", new BuiltinFunctions("hex", 23, 1));
-		dict.__setitem__("input", new BuiltinFunctions("input", 24, 0, 1));
-		dict.__setitem__("intern", new BuiltinFunctions("intern", 25, 1));
-		dict.__setitem__("issubclass", new BuiltinFunctions("issubclass", 26, 2));
-		dict.__setitem__("iter", new BuiltinFunctions("iter", 27, 1, 2));
-		dict.__setitem__("locals", new BuiltinFunctions("locals", 28, 0));
-		dict.__setitem__("map", new BuiltinFunctions("map", 29, 2, -1));
-		dict.__setitem__("max", new BuiltinFunctions("max", 30, 1, -1));
-		dict.__setitem__("min", new BuiltinFunctions("min", 31, 1, -1));
-		dict.__setitem__("oct", new BuiltinFunctions("oct", 32, 1));
-		dict.__setitem__("pow", new BuiltinFunctions("pow", 33, 2, 3));
-		dict.__setitem__("raw_input", new BuiltinFunctions("raw_input", 34, 0, 1));
-		dict.__setitem__("reduce", new BuiltinFunctions("reduce", 35, 2, 3));
-		dict.__setitem__("reload", new BuiltinFunctions("reload", 36, 1));
-		dict.__setitem__("repr", new BuiltinFunctions("repr", 37, 1));
-		dict.__setitem__("round", new BuiltinFunctions("round", 38, 1, 2));
-		dict.__setitem__("setattr", new BuiltinFunctions("setattr", 39, 3));
-		dict.__setitem__("vars", new BuiltinFunctions("vars", 41, 0, 1));
-		dict.__setitem__("xrange", new BuiltinFunctions("xrange", 42, 1, 3));
-		dict.__setitem__("zip", new BuiltinFunctions("zip", 43, 1, -1));
-		dict.__setitem__("reversed", new BuiltinFunctions("reversed", 45, 1));
-		dict.__setitem__("__import__", new ImportFunction());
-	}
-
-	public static PyObject abs(PyObject o) {
-		if (o.isNumberType()) {
-			return o.__abs__();
-		}
-		throw Py.TypeError("bad operand type for abs()");
-	}
-
-	public static PyObject apply(PyObject o, PyObject args) {
-		return o.__call__(Py.make_array(args));
-	}
-
-	public static PyObject apply(PyObject o, PyObject args, PyDictionary kws) {
-		PyObject[] a;
-		String[] kw;
-		Hashtable table = kws.table;
-		if (table.size() > 0) {
-			java.util.Enumeration ek = table.keys();
-			java.util.Enumeration ev = table.elements();
-			int n = table.size();
-			kw = new String[n];
-			PyObject[] aargs = Py.make_array(args);
-			a = new PyObject[n + aargs.length];
-			System.arraycopy(aargs, 0, a, 0, aargs.length);
-			int offset = aargs.length;
-
-			for (int i = 0; i < n; i++) {
-				kw[i] = ((PyString) ek.nextElement()).internedString();
-				a[i + offset] = (PyObject) ev.nextElement();
-			}
-			return o.__call__(a, kw);
-		} else {
-			return apply(o, args);
-		}
-	}
-	
-	public static boolean callable(PyObject o) {
-		return o.__findattr__("__call__") != null;
-	}
-
-	public static char unichr(int i) {
-		return chr(i);
-	}
-
-	public static char chr(int i) {
-		if (i < 0 || i > 65535) {
-			throw Py.ValueError("chr() arg not in range(65535)");
-		}
-		return (char) i;
-	}
-
-	public static int cmp(PyObject x, PyObject y) {
-		return x._cmp(y);
-	}
-
-	public static PyTuple coerce(PyObject o1, PyObject o2) {
-		PyObject[] result = o1._coerce(o2);
-		if (result != null) {
-			return new PyTuple(result);
-		}
-		throw Py.TypeError("number coercion failed");
-	}
-
-	public static PyCode compile(String data, String filename, String type) {
-		return Py.compile_flags(data, filename, type, Py.getCompilerFlags());
-	}
-
-	public static PyCode compile(String data, String filename, String type, int flags, boolean dont_inherit) {
-		if ((flags & ~PyTableCode.CO_ALL_FEATURES) != 0) {
-			throw Py.ValueError("compile(): unrecognised flags");
-		}
-		return Py.compile_flags(data, filename, type, Py.getCompilerFlags(flags, dont_inherit));
-	}
-
-	public static void delattr(PyObject o, String n) {
-		o.__delattr__(n);
-	}
-
-	public static PyObject dir(PyObject o) {
-		PyList ret = (PyList) o.__dir__();
-		ret.sort();
-		return ret;
-	}
-
-	public static PyObject dir() {
-		PyObject l = locals();
-		PyList ret;
-
-		if (l instanceof PyStringMap) {
-			ret = ((PyStringMap) l).keys();
-		} else if (l instanceof PyDictionary) {
-			ret = ((PyDictionary) l).keys();
-		}
-
-		ret = (PyList) l.invoke("keys");
-		ret.sort();
-		return ret;
-	}
-
-	public static PyObject divmod(PyObject x, PyObject y) {
-		return x._divmod(y);
-	}
-
-	public static PyEnumerate enumerate(PyObject seq) {
-		return new PyEnumerate(seq);
-	}
-
-	public static PyObject eval(PyObject o, PyObject globals, PyObject locals) {
-		PyCode code;
-		if (o instanceof PyCode) {
-			code = (PyCode) o;
-		} else {
-			if (o instanceof PyString) {
-				code = compile(o.toString(), "<string>", "eval");
-			} else {
-				throw Py.TypeError("eval: argument 1 must be string or code object");
-			}
-		}
-		return Py.runCode(code, locals, globals);
-	}
-
-	public static PyObject eval(PyObject o, PyObject globals) {
-		return eval(o, globals, globals);
-	}
-
-	public static PyObject eval(PyObject o) {
-		if (o instanceof PyTableCode && ((PyTableCode) o).hasFreevars()) {
-			throw Py.TypeError("code object passed to eval() may not contain free variables");
-		}
-		return eval(o, null, null);
-	}
-
-	public static void execfile(String name, PyObject globals, PyObject locals) {
-		execfile_flags(name, globals, locals, Py.getCompilerFlags());
-	}
-
-	public static void execfile_flags(String name, PyObject globals, PyObject locals, CompilerFlags cflags) {
-		java.io.FileInputStream file;
-		try {
-			file = new java.io.FileInputStream(new RelativeFile(name));
-		} catch (java.io.FileNotFoundException e) {
-			throw Py.IOError(e);
-		}
-		PyCode code;
-
-		try {
-			code = Py.compile_flags(file, name, "exec", cflags);
-		} finally {
-			try {
-				file.close();
-			} catch (java.io.IOException e) {
-				throw Py.IOError(e);
-			}
-		}
-		Py.runCode(code, locals, globals);
-	}
-
-	public static void execfile(String name, PyObject globals) {
-		execfile(name, globals, globals);
-	}
-
-	public static void execfile(String name) {
-		execfile(name, null, null);
-	}
-
-	public static PyObject filter(PyObject f, PyString s) {
-		if (f == Py.None) {
-			return s;
-		}
-		PyObject[] args = new PyObject[1];
-		char[] chars = s.toString().toCharArray();
-		int i;
-		int j;
-		int n = chars.length;
-		for (i = 0, j = 0; i < n; i++) {
-			args[0] = Py.makeCharacter(chars[i]);
-			if (!f.__call__(args).__nonzero__()) {
-				continue;
-			}
-			chars[j++] = chars[i];
-		}
-		return new PyString(new String(chars, 0, j));
-	}
-
-	public static PyObject filter(PyObject f, PyObject l) {
-		if (l instanceof PyString) {
-			return filter(f, (PyString) l);
-		}
-		PyList list = new PyList();
-		for (PyObject item : l.asIterable()) {
-			if (f == Py.None) {
-				if (!item.__nonzero__()) {
-					continue;
-				}
-			} else if (!f.__call__(item).__nonzero__()) {
-				continue;
-			}
-			list.append(item);
-		}
-		if (l instanceof PyTuple) {
-			return tuple(list);
-		}
-		return list;
-	}
-
-	public static PyObject getattr(PyObject o, String n) {
-		return o.__getattr__(n);
-	}
-
-	public static PyObject getattr(PyObject o, String n, PyObject def) {
-		PyObject val = o.__findattr__(n);
-		if (val != null) {
-			return val;
-		}
-		return def;
-	}
-
-	public static PyObject globals() {
-		return Py.getFrame().f_globals;
-	}
-
-	public static boolean hasattr(PyObject o, String n) {
-		try {
-			return o.__findattr__(n) != null;
-		} catch (PyException exc) {
-			if (Py.matchException(exc, Py.AttributeError)) {
-				return false;
-			}
-			throw exc;
-		}
-	}
-
-	public static PyInteger hash(PyObject o) {
-		return o.__hash__();
-	}
-
-	public static PyString hex(PyObject o) {
-	try {
-		return o.__hex__();
-	} catch (PyException e) {
-	    if (Py.matchException(e, Py.AttributeError))
-	        throw Py.TypeError("hex() argument can't be converted to hex");
-	    throw e;
-	}
-}
-
-	public static long id(PyObject o) {
-		return Py.id(o);
-	}
-
-	public static PyObject input(PyObject prompt) {
-		String line = raw_input(prompt);
-		return eval(new PyString(line));
-	}
-
-	public static PyObject input() {
-		return input(new PyString(""));
-	}
-
-	private static PyStringMap internedStrings;
-
-	public static PyString intern(PyString s) {
-		if (internedStrings == null) {
-			internedStrings = new PyStringMap();
-		}
-
-		String istring = s.internedString();
-		PyObject ret = internedStrings.__finditem__(istring);
-		if (ret != null) {
-			return (PyString) ret;
-		}
-		if (s instanceof PyStringDerived) {
-			s = s.__str__();
-		}
-		internedStrings.__setitem__(istring, s);
-		return s;
-	}
-
-	// xxx find where used, modify with more appropriate if necessary
-	public static boolean isinstance(PyObject obj, PyObject cls) {
-		return Py.isInstance(obj, cls);
-	}
-
-	// xxx find where used, modify with more appropriate if necessary
-	public static boolean issubclass(PyObject derived, PyObject cls) {
-		return Py.isSubClass(derived, cls);
-	}
-
-	public static PyObject iter(PyObject obj) {
-		return obj.__iter__();
-	}
-
-	public static PyObject iter(PyObject callable, PyObject sentinel) {
-		return new PyCallIter(callable, sentinel);
-	}
-
-	public static int len(PyObject o) {
-		try {
-			return o.__len__();
-		} catch (PyException e) {
-			// Make this work like CPython where
-			//
-			// a = 7; len(a) raises a TypeError,
-			// a.__len__() raises an AttributeError
-			// and
-			// class F: pass
-			// f = F(); len(f) also raises an AttributeError
-			//
-			// Testing the type of o feels unclean though
-			if (e.type == Py.AttributeError && !(o instanceof PyInstance)) {
-				throw Py.TypeError("len() of unsized object");
-			}
-			throw e;
-		}
-	}
-
-	public static PyObject locals() {
-		return Py.getFrame().getf_locals();
-	}
-
-	public static PyObject map(PyObject[] argstar) {
-		int n = argstar.length - 1;
-		if (n < 1) {
-			throw Py.TypeError("map requires at least two arguments");
-		}
-		PyObject element;
-		PyObject f = argstar[0];
-		PyList list = new PyList();
-		PyObject[] args = new PyObject[n];
-		PyObject[] iters = new PyObject[n];
-
-		for (int j = 0; j < n; j++) {
-			iters[j] = Py.iter(argstar[j + 1], "argument " + (j + 1) + " to map() must support iteration");
-		}
-
-		while (true) {
-			boolean any_items = false;
-			for (int j = 0; j < n; j++) {
-				if ((element = iters[j].__iternext__()) != null) {
-					args[j] = element;
-					any_items = true;
-				} else {
-					args[j] = Py.None;
-				}
-			}
-			if (!any_items) {
-				break;
-			}
-			if (f == Py.None) {
-				if (n == 1) {
-					list.append(args[0]);
-				} else {
-					list.append(new PyTuple(args.clone()));
-				}
-			} else {
-				list.append(f.__call__(args));
-			}
-		}
-		return list;
-	}
-
-	public static PyObject max(PyObject[] l) {
-		if (l.length == 1) {
-			return max(l[0]);
-		}
-		return max(new PyTuple(l));
-	}
-
-	private static PyObject max(PyObject o) {
-		PyObject max = null;
-		for (PyObject item : o.asIterable()) {
-			if (max == null || item._gt(max).__nonzero__()) {
-				max = item;
-			}
-		}
-		if (max == null) {
-			throw Py.ValueError("max of empty sequence");
-		}
-		return max;
-	}
-=======
 
         // Work in debug mode by default
         // Hopefully add -O option in the future to change this
@@ -1524,7 +773,6 @@
         }
         return max;
     }
->>>>>>> c108aa24
 
     public static PyObject min(PyObject[] l) {
         if (l.length == 0) {
@@ -1681,102 +929,6 @@
         return new PyList(objs);
     }
 
-<<<<<<< HEAD
-	public static PyObject range(PyObject n) {
-		return range(Py.Zero, n, Py.One);
-	}
-
-	public static PyObject range(PyObject start, PyObject stop) {
-		return range(start, stop, Py.One);
-	}
-
-	private static PyString readline(PyObject file) {
-		if (file instanceof PyFile) {
-			return new PyString(((PyFile) file).readline());
-		} else {
-			PyObject ret = file.invoke("readline");
-			if (!(ret instanceof PyString)) {
-				throw Py.TypeError("object.readline() returned non-string");
-			}
-			return (PyString) ret;
-		}
-	}
-
-	public static String raw_input(PyObject prompt) {
-		Py.print(prompt);
-		PyObject stdin = Py.getSystemState().stdin;
-		String data = readline(stdin).toString();
-		if (data.endsWith("\n")) {
-			return data.substring(0, data.length() - 1);
-		} else {
-			if (data.length() == 0) {
-				throw Py.EOFError("raw_input()");
-			}
-		}
-		return data;
-	}
-
-	public static String raw_input() {
-		return raw_input(new PyString(""));
-	}
-
-	public static PyObject reduce(PyObject f, PyObject l, PyObject z) {
-		PyObject result = z;
-		PyObject iter = Py.iter(l, "reduce() arg 2 must support iteration");
-
-		for (PyObject item; (item = iter.__iternext__()) != null;) {
-			if (result == null) {
-				result = item;
-			} else {
-				result = f.__call__(result, item);
-			}
-		}
-		if (result == null) {
-			throw Py.TypeError("reduce of empty sequence with no initial value");
-		}
-		return result;
-	}
-
-	public static PyObject reduce(PyObject f, PyObject l) {
-		return reduce(f, l, null);
-	}
-
-	public static PyObject reload(PyModule o) {
-		return imp.reload(o);
-	}
-
-	public static PyObject reload(PyJavaClass o) {
-		return imp.reload(o);
-	}
-
-	public static PyString repr(PyObject o) {
-		return o.__repr__();
-	}
-
-	// This seems awfully special purpose...
-	public static PyFloat round(double f, int digits) {
-		boolean neg = f < 0;
-		double multiple = Math.pow(10., digits);
-		if (neg) {
-			f = -f;
-		}
-		double tmp = Math.floor(f * multiple + 0.5);
-		if (neg) {
-			tmp = -tmp;
-		}
-		return new PyFloat(tmp / multiple);
-	}
-
-	public static PyFloat round(double f) {
-		return round(f, 0);
-	}
-
-	public static void setattr(PyObject o, String n, PyObject v) {
-		o.__setattr__(n, v);
-	}
-
-	public static PyObject sum(PyObject seq, PyObject result) {
-=======
     public static PyObject range(PyObject n) {
         return range(Py.Zero, n, Py.One);
     }
@@ -1871,7 +1023,6 @@
     }
 
     public static PyObject sum(PyObject seq, PyObject result) {
->>>>>>> c108aa24
         if (result instanceof PyString) {
             throw Py.TypeError("sum() can't sum strings [use ''.join(seq) instead]");
         }
@@ -1880,15 +1031,9 @@
         }
         return result;
     }
-<<<<<<< HEAD
-	
-	public static PyObject reversed(PyObject seq) {
-        if(hasattr(seq, "__getitem__") && hasattr(seq, "__len__") && 
-=======
 
     public static PyObject reversed(PyObject seq) {
         if (hasattr(seq, "__getitem__") && hasattr(seq, "__len__") &&
->>>>>>> c108aa24
                 !hasattr(seq, "keys")) {
             return new PyReversedIterator(seq);
         } else {
