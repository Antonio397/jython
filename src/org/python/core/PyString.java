--- conflicted
+++ resolved
@@ -1,11 +1,8 @@
 /// Copyright (c) Corporation for National Research Initiatives
 package org.python.core;
 
-<<<<<<< HEAD
 import java.io.UnsupportedEncodingException;
-=======
 import java.nio.ByteBuffer;
->>>>>>> 97fb4e26
 
 /**
  * A builtin python string.
