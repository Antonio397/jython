/// Copyright (c) Corporation for National Research Initiatives
package org.python.core;

import java.math.BigInteger;

import org.python.core.util.ExtraMath;
import org.python.core.util.StringUtil;

import org.python.expose.ExposedMethod;
import org.python.expose.ExposedNew;
import org.python.expose.ExposedType;
import org.python.expose.MethodType;

/**
 * A builtin python string.
 */
@ExposedType(name = "str")
public class PyString extends PyBaseString
{
    public static final PyType TYPE = PyType.fromClass(PyString.class);
    protected String string;
    private transient int cached_hashcode=0;
    protected transient boolean interned=false;

    // for PyJavaClass.init()
    public PyString() {
        this(TYPE, "");
    }

    public PyString(PyType subType, String string) {
        super(subType);
        if (string == null) {
            throw new IllegalArgumentException(
                            "Cannot create PyString from null!");
        }
        this.string = string;
    }

    public PyString(String string) {
        this(TYPE, string);
    }

    public PyString(char c) {
        this(TYPE,String.valueOf(c));
    }

    /**
     * Creates a PyString from an already interned String. Just means it won't
     * be reinterned if used in a place that requires interned Strings.
     */
    public static PyString fromInterned(String interned) {
        PyString str = new PyString(TYPE, interned);
        str.interned = true;
        return str;
    }

    @ExposedNew
    final static PyObject str_new(PyNewWrapper new_, boolean init, PyType subtype,
            PyObject[] args, String[] keywords) {
        ArgParser ap = new ArgParser("str", args, keywords, new String[] { "object" }, 0);
        PyObject S = ap.getPyObject(0, null);
        if(new_.for_type == subtype) {
            if(S == null) {
                return new PyString("");
            }
            return new PyString(S.__str__().toString());
        } else {
            if (S == null) {
                return new PyStringDerived(subtype, "");
            }
            return new PyStringDerived(subtype, S.__str__().toString());
        }
    }

<<<<<<< HEAD
=======
    public int[] toCodePoints() {
        int n = string.length();
        int[] codePoints = new int[n];
        for (int i = 0; i < n; i++) {
            codePoints[i] = string.charAt(i);
        }
        return codePoints;
    }
    
    public String substring(int start, int end) {
        return string.substring(start, end);
    }
    
>>>>>>> 12d7af89
    public PyString __str__() {
        return str___str__();
    }

    @ExposedMethod
    final PyString str___str__() {
        if (getClass() == PyString.class) {
            return this;
        }
        return new PyString(string);
    }

    public PyUnicode __unicode__() {
        return str___unicode__();
    }

    @ExposedMethod
    final PyUnicode str___unicode__() {
        return new PyUnicode(this);
    }

    public int __len__() {
        return str___len__();
    }

    @ExposedMethod
    final int str___len__() {
        return string.length();
    }

    public String toString() {
        return string;
    }

    public String internedString() {
        if (interned)
            return string;
        else {
            string = string.intern();
            interned = true;
            return string;
        }
    }

    public PyString __repr__() {
        return str___repr__();
    }

    @ExposedMethod
    final PyString str___repr__() {
        return new PyString(encode_UnicodeEscape(string, true));
    }

    private static char[] hexdigit = "0123456789abcdef".toCharArray();

    public static String encode_UnicodeEscape(String str,
                                              boolean use_quotes)
    {
        int size = str.length();
        StringBuilder v = new StringBuilder(str.length());

        char quote = 0;

        if (use_quotes) {
            quote = str.indexOf('\'') >= 0 &&
                             str.indexOf('"') == -1 ? '"' : '\'';
            v.append(quote);
        }

        for (int i = 0; size-- > 0; ) {
            int ch = str.charAt(i++);
            /* Escape quotes */
            if (use_quotes && (ch == quote || ch == '\\')) {
                v.append('\\');
                v.append((char) ch);
                continue;
            }
                /* Map UTF-16 surrogate pairs to Unicode \UXXXXXXXX escapes */
                else if (ch >= 0xD800 && ch < 0xDC00) {
                    char ch2 = str.charAt(i++);
                    size--;
                    if (ch2 >= 0xDC00 && ch2 <= 0xDFFF) {
                    int ucs = (((ch & 0x03FF) << 10) | (ch2 & 0x03FF)) + 0x00010000;
                    v.append('\\');
                    v.append('U');
                    v.append(hexdigit[(ucs >> 28) & 0xf]);
                    v.append(hexdigit[(ucs >> 24) & 0xf]);
                    v.append(hexdigit[(ucs >> 20) & 0xf]);
                    v.append(hexdigit[(ucs >> 16) & 0xf]);
                    v.append(hexdigit[(ucs >> 12) & 0xf]);
                    v.append(hexdigit[(ucs >> 8) & 0xf]);
                    v.append(hexdigit[(ucs >> 4) & 0xf]);
                    v.append(hexdigit[ucs & 0xf]);
                    continue;
                    }
                    /* Fall through: isolated surrogates are copied as-is */
                    i--;
                    size++;
                }
            /* Map 16-bit characters to '\\uxxxx' */
             if (ch >= 256) {
                v.append('\\');
                v.append('u');
                v.append(hexdigit[(ch >> 12) & 0xf]);
                v.append(hexdigit[(ch >> 8) & 0xf]);
                v.append(hexdigit[(ch >> 4) & 0xf]);
                v.append(hexdigit[ch & 15]);
            }
             /* Map special whitespace to '\t', \n', '\r' */
            else if (ch == '\t') v.append("\\t");
            else if (ch == '\n') v.append("\\n");
            else if (ch == '\r') v.append("\\r");
            /* Map non-printable US ASCII to '\ooo' */
            else if (ch < ' ' || ch >= 127) {
                v.append('\\');
                v.append('x');
                v.append(hexdigit[(ch >> 4) & 0xf]);
                v.append(hexdigit[ch & 0xf]);
            }
            /* Copy everything else as-is */
            else
                v.append((char) ch);
        }
        if (use_quotes)
            v.append(quote);
        return v.toString();
    }

    private static ucnhashAPI pucnHash = null;

    
    public static String decode_UnicodeEscape(String str,
                                              int start,
                                              int end,
                                              String errors,
                                              boolean unicode) {
        StringBuilder v = new StringBuilder(end - start);
        for(int s = start; s < end;) {
            char ch = str.charAt(s);
            /* Non-escape characters are interpreted as Unicode ordinals */
            if(ch != '\\') {
                v.append(ch);
                s++;
                continue;
            }
            int loopStart = s;
            /* \ - Escapes */
            s++;
            if(s == end) {
                s = codecs.insertReplacementAndGetResume(v,
                                                         errors,
                                                         "unicodeescape",
                                                         str,
                                                         loopStart,
                                                         s + 1,
                                                         "\\ at end of string");
                continue;
            }
            ch = str.charAt(s++);
            switch(ch){
                /* \x escapes */
                case '\n':
                    break;
                case '\\':
                    v.append('\\');
                    break;
                case '\'':
                    v.append('\'');
                    break;
                case '\"':
                    v.append('\"');
                    break;
                case 'b':
                    v.append('\b');
                    break;
                case 'f':
                    v.append('\014');
                    break; /* FF */
                case 't':
                    v.append('\t');
                    break;
                case 'n':
                    v.append('\n');
                    break;
                case 'r':
                    v.append('\r');
                    break;
                case 'v':
                    v.append('\013');
                    break; /* VT */
                case 'a':
                    v.append('\007');
                    break; /* BEL, not classic C */
                /* \OOO (octal) escapes */
                case '0':
                case '1':
                case '2':
                case '3':
                case '4':
                case '5':
                case '6':
                case '7':
                    int x = Character.digit(ch, 8);
                    for(int j = 0; j < 2 && s < end; j++, s++) {
                        ch = str.charAt(s);
                        if(ch < '0' || ch > '7')
                            break;
                        x = (x << 3) + Character.digit(ch, 8);
                    }
                    v.append((char)x);
                    break;
                case 'x':
                    s = hexescape(v, errors, 2, s, str, end, "truncated \\xXX");
                    break;
                case 'u':
                    if(!unicode) {
                        v.append('\\');
                        v.append('u');
                        break;
                    }
                    s = hexescape(v,
                                  errors,
                                  4,
                                  s,
                                  str,
                                  end,
                                  "truncated \\uXXXX");
                    break;
                case 'U':
                    if(!unicode) {
                        v.append('\\');
                        v.append('U');
                        break;
                    }
                    s = hexescape(v,
                                  errors,
                                  8,
                                  s,
                                  str,
                                  end,
                                  "truncated \\UXXXXXXXX");
                    break;
                case 'N':
                    if(!unicode) {
                        v.append('\\');
                        v.append('N');
                        break;
                    }
                    /*
                     * Ok, we need to deal with Unicode Character Names now,
                     * make sure we've imported the hash table data...
                     */
                    if(pucnHash == null) {
                        PyObject mod = imp.importName("ucnhash", true);
                        mod = mod.__call__();
                        pucnHash = (ucnhashAPI)mod.__tojava__(Object.class);
                        if(pucnHash.getCchMax() < 0)
                            throw Py.UnicodeError("Unicode names not loaded");
                    }
                    if(str.charAt(s) == '{') {
                        int startName = s + 1;
                        int endBrace = startName;
                        /*
                         * look for either the closing brace, or we exceed the
                         * maximum length of the unicode character names
                         */
                        int maxLen = pucnHash.getCchMax();
                        while(endBrace < end && str.charAt(endBrace) != '}'
                                && (endBrace - startName) <= maxLen) {
                            endBrace++;
                        }
                        if(endBrace != end && str.charAt(endBrace) == '}') {
                            int value = pucnHash.getValue(str,
                                                          startName,
                                                          endBrace);
                            if(storeUnicodeCharacter(value, v)) {
                                s = endBrace + 1;
                            } else {
                                s = codecs.insertReplacementAndGetResume(v,
                                                                         errors,
                                                                         "unicodeescape",
                                                                         str,
                                                                         loopStart,
                                                                         endBrace + 1,
                                                                         "illegal Unicode character");
                            }
                        } else {
                            s = codecs.insertReplacementAndGetResume(v,
                                                                     errors,
                                                                     "unicodeescape",
                                                                     str,
                                                                     loopStart,
                                                                     endBrace,
                                                                     "malformed \\N character escape");
                        }
                        break;
                    } else {
                        s = codecs.insertReplacementAndGetResume(v,
                                                                 errors,
                                                                 "unicodeescape",
                                                                 str,
                                                                 loopStart,
                                                                 s + 1,
                                                                 "malformed \\N character escape");
                    }
                    break;
                default:
                    v.append('\\');
                    v.append(str.charAt(s - 1));
                    break;
            }
        }
        return v.toString();
    }

    private static int hexescape(StringBuilder partialDecode,
                                 String errors,
                                 int digits,
                                 int hexDigitStart,
                                 String str,
                                 int size,
                                 String errorMessage) {
        if(hexDigitStart + digits > size) {
            return codecs.insertReplacementAndGetResume(partialDecode,
                                                        errors,
                                                        "unicodeescape",
                                                        str,
                                                        hexDigitStart - 2,
                                                        size,
                                                        errorMessage);
        }
        int i = 0;
        int x = 0;
        for(; i < digits; ++i) {
            char c = str.charAt(hexDigitStart + i);
            int d = Character.digit(c, 16);
            if(d == -1) {
                return codecs.insertReplacementAndGetResume(partialDecode,
                                                            errors,
                                                            "unicodeescape",
                                                            str,
                                                            hexDigitStart - 2,
                                                            hexDigitStart + i + 1,
                                                            errorMessage);
            }
            x = (x << 4) & ~0xF;
            if(c >= '0' && c <= '9')
                x += c - '0';
            else if(c >= 'a' && c <= 'f')
                x += 10 + c - 'a';
            else
                x += 10 + c - 'A';
        }
        if(storeUnicodeCharacter(x, partialDecode)) {
            return hexDigitStart + i;
        } else {
            return codecs.insertReplacementAndGetResume(partialDecode,
                                                        errors,
                                                        "unicodeescape",
                                                        str,
                                                        hexDigitStart - 2,
                                                        hexDigitStart + i + 1,
                                                        "illegal Unicode character");
        }
    }

    /*pass in an int since this can be a UCS-4 character */
    private static boolean storeUnicodeCharacter(int value,
            StringBuilder partialDecode) {
        if (value < 0 || (value >= 0xD800 && value <= 0xDFFF)) {
            return false;
        } else if (value <= PySystemState.maxunicode) {
            partialDecode.appendCodePoint(value);
            return true;
        }
        return false;
    }

    @ExposedMethod
    final PyObject str___getitem__(PyObject index) {
        return seq___finditem__(index);
    }
    
    @ExposedMethod(defaults = "null")
    final PyObject str___getslice__(PyObject start, PyObject stop, PyObject step) {
        return seq___getslice__(start, stop, step);
    }

    public int __cmp__(PyObject other) {
        return str___cmp__(other);
    }

    @ExposedMethod(type = MethodType.CMP)
    final int str___cmp__(PyObject other) {
        if (!(other instanceof PyString))
            return -2;

        int c = string.compareTo(((PyString)other).string);
        return c < 0 ? -1 : c > 0 ? 1 : 0;
    }

    public PyObject __eq__(PyObject other) {
        return str___eq__(other);
    }

    @ExposedMethod(type = MethodType.BINARY)
    final PyObject str___eq__(PyObject other) {
        String s = coerce(other);
        if (s == null)
            return null;
        return string.equals(s) ? Py.True : Py.False;
    }

    public PyObject __ne__(PyObject other) {
        return str___ne__(other);
    }

    @ExposedMethod(type = MethodType.BINARY)
    final PyObject str___ne__(PyObject other) {
        String s = coerce(other);
        if (s == null)
            return null;
        return string.equals(s) ? Py.False : Py.True;
    }
    
    public PyObject __lt__(PyObject other) {
        return str___lt__(other);
    }

    @ExposedMethod(type = MethodType.BINARY)
    final PyObject str___lt__(PyObject other){
        String s = coerce(other);
        if (s == null)
            return null;
        return string.compareTo(s) < 0 ? Py.True : Py.False;
    }

    public PyObject __le__(PyObject other) {
        return str___le__(other);
    }

    @ExposedMethod(type = MethodType.BINARY)
    final PyObject str___le__(PyObject other){
        String s = coerce(other);
        if (s == null)
            return null;
        return string.compareTo(s) <= 0 ? Py.True : Py.False;
    }

    public PyObject __gt__(PyObject other) {
        return str___gt__(other);
    }

    @ExposedMethod(type = MethodType.BINARY)
    final PyObject str___gt__(PyObject other){
        String s = coerce(other);
        if (s == null)
            return null;
        return string.compareTo(s) > 0 ? Py.True : Py.False;
    }

    public PyObject __ge__(PyObject other) {
        return str___ge__(other);
    }

    @ExposedMethod(type = MethodType.BINARY)
    final PyObject str___ge__(PyObject other){
        String s = coerce(other);
        if (s == null)
            return null;
        return string.compareTo(s) >= 0 ? Py.True : Py.False;
    }

    private static String coerce(PyObject o) {
        if (o instanceof PyString)
            return o.toString();
        return null;
    }

    public int hashCode() {
        return str___hash__();
    }

    @ExposedMethod
    final int str___hash__() {
        if (cached_hashcode == 0)
            cached_hashcode = string.hashCode();
        return cached_hashcode;
    }

    /**
     * @return a byte array with one byte for each char in this object's
     *         underlying String. Each byte contains the low-order bits of its
     *         corresponding char.
     */
    public byte[] toBytes() {
        return StringUtil.toBytes(string);
    }

    public Object __tojava__(Class c) {
        if (c.isAssignableFrom(String.class)) {
            return string;
        }

        if (c == Character.TYPE || c == Character.class)
            if (string.length() == 1)
                return new Character(string.charAt(0));

        if (c.isArray()) {
            if (c.getComponentType() == Byte.TYPE)
                return toBytes();
            if (c.getComponentType() == Character.TYPE)
                return string.toCharArray();
        }

        if (c.isInstance(this))
            return this;

        return Py.NoConversion;
    }

    protected PyObject pyget(int i) {
        return Py.newString(string.charAt(i));
    }

    protected PyObject getslice(int start, int stop, int step) {
        if (step > 0 && stop < start)
            stop = start;
        if (step == 1)
            return fromSubstring(start, stop);
        else {
            int n = sliceLength(start, stop, step);
            char new_chars[] = new char[n];
            int j = 0;
            for (int i=start; j<n; i+=step)
                new_chars[j++] = string.charAt(i);

            return createInstance(new String(new_chars));
        }
    }

    public PyString createInstance(String str) {
        return new PyString(str);
    }

    public boolean __contains__(PyObject o) {
        return str___contains__(o);
    }

    @ExposedMethod
    final boolean str___contains__(PyObject o) {
        if (!(o instanceof PyString))
            throw Py.TypeError("'in <string>' requires string as left operand");
        PyString other = (PyString) o;
        return string.indexOf(other.string) >= 0;
    }

    protected PyObject repeat(int count) {
        if(count < 0) {
            count = 0;
        }
        int s = string.length();
        if((long)s * count > Integer.MAX_VALUE) {
            // Since Strings store their data in an array, we can't make one
            // longer than Integer.MAX_VALUE. Without this check we get
            // NegativeArraySize exceptions when we create the array on the
            // line with a wrapped int.
            throw Py.OverflowError("max str len is " + Integer.MAX_VALUE);
        }
        char new_chars[] = new char[s * count];
        for(int i = 0; i < count; i++) {
            string.getChars(0, s, new_chars, i * s);
        }
        return createInstance(new String(new_chars));
    }

    @ExposedMethod(type = MethodType.BINARY)
    final PyObject str___mul__(PyObject o) {
        if (!(o instanceof PyInteger || o instanceof PyLong))
            return null;
        int count = ((PyInteger)o.__int__()).getValue();
        return repeat(count);
    }
    
    @ExposedMethod(type = MethodType.BINARY)
    final PyObject str___rmul__(PyObject o) {
        if (!(o instanceof PyInteger || o instanceof PyLong))
            return null;
        int count = ((PyInteger)o.__int__()).getValue();
        return repeat(count);
    }

    public PyObject __add__(PyObject generic_other) {
        return str___add__(generic_other);
    }
    
    @ExposedMethod(type = MethodType.BINARY)
    final PyObject str___add__(PyObject generic_other) {
        if (generic_other instanceof PyString) {
            PyString other = (PyString)generic_other;
            String result = string.concat(other.string);
            if (generic_other instanceof PyUnicode) {
                return new PyUnicode(result);
            }
            return createInstance(result);
        }
        else return null;
    }

    @ExposedMethod
    final PyTuple str___getnewargs__() {
        return new PyTuple(new PyString(this.string));
    }

    public PyTuple __getnewargs__() {
        return str___getnewargs__();
    }

    public PyObject __mod__(PyObject other) {
        return str___mod__(other);
    }
    
    @ExposedMethod
    public PyObject str___mod__(PyObject other){
        StringFormatter fmt = new StringFormatter(string);
        return fmt.format(other);
    }

    public PyObject __int__() {
        try
        {
            return Py.newInteger(atoi(10));
        } catch (PyException e) {
            if (Py.matchException(e, Py.OverflowError)) {
                return atol(10);
            }
            throw e;
        }
    }

    public PyObject __long__() {
        return atol(10);
    }

    public PyFloat __float__() {
        return new PyFloat(atof());
    }

    public PyObject __pos__() {
      throw Py.TypeError("bad operand type for unary +");
    }

    public PyObject __neg__() {
      throw Py.TypeError("bad operand type for unary -");
    }

    public PyObject __invert__() {
      throw Py.TypeError("bad operand type for unary ~");
    }

    public PyComplex __complex__() {
        boolean got_re = false;
        boolean got_im = false;
        boolean done = false;
        boolean sw_error = false;

        int s = 0;
        int n = string.length();
        while (s < n && Character.isSpaceChar(string.charAt(s)))
            s++;

        if (s == n) {
            throw Py.ValueError("empty string for complex()");
        }

        double z = -1.0;
        double x = 0.0;
        double y = 0.0;

        int sign = 1;
        do {
            char c = string.charAt(s);
            switch (c) {
            case '-':
                sign = -1;
                /* Fallthrough */
            case '+':
                if (done || s+1 == n) {
                    sw_error = true;
                    break;
                }
                //  a character is guaranteed, but it better be a digit
                //  or J or j
                c = string.charAt(++s);  //  eat the sign character
                                         //  and check the next
                if  (!Character.isDigit(c) && c!='J' && c!='j')
                    sw_error = true;
                break;

            case 'J':
            case 'j':
                if (got_im || done) {
                    sw_error = true;
                    break;
                }
                if  (z < 0.0) {
                    y = sign;
                } else {
                    y = sign * z;
                }
                got_im = true;
                done = got_re;
                sign = 1;
                s++; // eat the J or j
                break;

            case ' ':
                while (s < n && Character.isSpaceChar(string.charAt(s)))
                    s++;
                if (s != n)
                    sw_error = true;
                break;

            default:
                boolean digit_or_dot = (c == '.' || Character.isDigit(c));
                if (!digit_or_dot) {
                    sw_error = true;
                    break;
                }
                int end = endDouble(string, s);
                z = Double.valueOf(string.substring(s, end)).doubleValue();
                if (z == Double.POSITIVE_INFINITY) {
                	throw Py.ValueError(String.format("float() out of range: %.150s", string));
                }

                s=end;
                if (s < n) {
                    c = string.charAt(s);
                    if  (c == 'J' || c == 'j') {
                        break;
                    }
                }
                if  (got_re) {
                   sw_error = true;
                   break;
                }

                /* accept a real part */
                x = sign * z;
                got_re = true;
                done = got_im;
                z = -1.0;
                sign = 1;
                break;

             }  /* end of switch  */

        } while (s < n && !sw_error);

        if (sw_error) {
            throw Py.ValueError("malformed string for complex() " +
                                string.substring(s));
        }

        return new PyComplex(x,y);
    }

    private int endDouble(String string, int s) {
        int n = string.length();
        while (s < n) {
            char c = string.charAt(s++);
            if (Character.isDigit(c))
                continue;
            if (c == '.')
                continue;
            if (c == 'e' || c == 'E') {
                if (s < n) {
                    c = string.charAt(s);
                    if (c == '+' || c == '-')
                        s++;
                    continue;
                }
            }
            return s-1;
        }
        return s;
    }

    // Add in methods from string module
    public String lower() {
        return str_lower();
    }
    
    @ExposedMethod
    final String str_lower() {
        return string.toLowerCase();
    }

    public String upper() {
        return str_upper();
    }

    @ExposedMethod
    final String str_upper() {
        return string.toUpperCase();
    }

    public String title() {
        return str_title();
    }

    @ExposedMethod
    final String str_title() {
        char[] chars = string.toCharArray();
        int n = chars.length;

        boolean previous_is_cased = false;
        for (int i = 0; i < n; i++) {
            char ch = chars[i];
            if (previous_is_cased)
                chars[i] = Character.toLowerCase(ch);
            else
                chars[i] = Character.toTitleCase(ch);

            if (Character.isLowerCase(ch) ||
                   Character.isUpperCase(ch) ||
                   Character.isTitleCase(ch))
                previous_is_cased = true;
            else
                previous_is_cased = false;
        }
        return new String(chars);
    }

    public String swapcase() {
        return str_swapcase();
    }

    @ExposedMethod
    final String str_swapcase() {
        char[] chars = string.toCharArray();
        int n=chars.length;
        for (int i=0; i<n; i++) {
            char c = chars[i];
            if (Character.isUpperCase(c)) {
                chars[i] = Character.toLowerCase(c);
            }
            else if (Character.isLowerCase(c)) {
                chars[i] = Character.toUpperCase(c);
            }
        }
        return new String(chars);
    }

    public String strip() {
        return str_strip(null);
    }

    public String strip(String sep) {
        return str_strip(sep);
    }

    @ExposedMethod(defaults = "null")
    final String str_strip(String sep) {
        char[] chars = string.toCharArray();
        int n=chars.length;
        int start=0;
        if (sep == null)
            while (start < n && Character.isWhitespace(chars[start]))
                start++;
        else
            while (start < n && sep.indexOf(chars[start]) >= 0)
                start++;

        int end=n-1;
        if (sep == null)
            while (end >= 0 && Character.isWhitespace(chars[end]))
                end--;
        else
            while (end >= 0 && sep.indexOf(chars[end]) >= 0)
                end--;

        if (end >= start) {
            return (end < n-1 || start > 0)
                ? string.substring(start, end+1) : string;
        } else {
            return "";
        }
    }

    public String lstrip() {
        return str_lstrip(null);
    }
    
    public String lstrip(String sep) {
        return str_lstrip(sep);
    }

    @ExposedMethod(defaults = "null")
    final String str_lstrip(String sep) {
        char[] chars = string.toCharArray();
        int n=chars.length;
        int start=0;
        if (sep == null)
            while (start < n && Character.isWhitespace(chars[start]))
                start++;
        else
            while (start < n && sep.indexOf(chars[start]) >= 0)
                start++;

        return (start > 0) ? string.substring(start, n) : string;
    }

    public String rstrip(String sep) {
        return str_rstrip(sep);
    }
    
    @ExposedMethod(defaults = "null")
    final String str_rstrip(String sep) {
        char[] chars = string.toCharArray();
        int n=chars.length;
        int end=n-1;
        if (sep == null)
            while (end >= 0 && Character.isWhitespace(chars[end]))
                end--;
        else
            while (end >= 0 && sep.indexOf(chars[end]) >= 0)
                end--;

        return (end < n-1) ? string.substring(0, end+1) : string;
    }


    public PyList split() {
        return str_split(null, -1);
    }

    public PyList split(String sep) {
        return str_split(sep, -1);
    }

    public PyList split(String sep, int maxsplit) {
        return str_split(sep, maxsplit);
    }

    @ExposedMethod(defaults = {"null", "-1"})
    final PyList str_split(String sep, int maxsplit) {
        if (sep != null) {
            if (sep.length() == 0) {
                throw Py.ValueError("empty separator");
            }
            return splitfields(sep, maxsplit);
        }

        PyList list = new PyList();

        char[] chars = string.toCharArray();
        int n=chars.length;

        if (maxsplit < 0)
            maxsplit = n;

        int splits=0;
        int index=0;
        while (index < n && splits < maxsplit) {
            while (index < n && Character.isWhitespace(chars[index]))
                index++;
            if (index == n)
                break;
            int start = index;

            while (index < n && !Character.isWhitespace(chars[index]))
                index++;
            list.append(fromSubstring(start, index));
            splits++;
        }
        while (index < n && Character.isWhitespace(chars[index]))
            index++;
        if (index < n) {
            list.append(fromSubstring(index, n));
        }
        return list;
    }

    public PyTuple partition(PyObject sepObj) {
        return str_partition(sepObj);
    }

    @ExposedMethod
    final PyTuple str_partition(PyObject sepObj) {
        String sep;

        if (sepObj instanceof PyUnicode) {
            return unicodePartition(sepObj);
        } else if (sepObj instanceof PyString) {
            sep = ((PyString)sepObj).string;
        } else {
            throw Py.TypeError("expected a character buffer object");
        }

        if (sep.length() == 0) {
            throw Py.ValueError("empty separator");
        }

        int index = string.indexOf(sep);
        if (index != -1) {
            return new PyTuple(fromSubstring(0, index), sepObj,
                               fromSubstring(index + sep.length(), string.length()));
        } else {
            return new PyTuple(this, Py.EmptyString, Py.EmptyString);
        }
    }

    final PyTuple unicodePartition(PyObject sepObj) {
        PyUnicode strObj = __unicode__();
        String str = strObj.string;

        // Will throw a TypeError if not a basestring
        String sep = sepObj.asString();
        sepObj = sepObj.__unicode__();

        if (sep.length() == 0) {
            throw Py.ValueError("empty separator");
        }

        int index = str.indexOf(sep);
        if (index != -1) {
            return new PyTuple(strObj.fromSubstring(0, index), sepObj,
                               strObj.fromSubstring(index + sep.length(), str.length()));
        } else {
            PyUnicode emptyUnicode = Py.newUnicode("");
            return new PyTuple(this, emptyUnicode, emptyUnicode);
        }
    }

    public PyTuple rpartition(PyObject sepObj) {
        return str_rpartition(sepObj);
    }

    @ExposedMethod
    final PyTuple str_rpartition(PyObject sepObj) {
        String sep;

        if (sepObj instanceof PyUnicode) {
            return unicodePartition(sepObj);
        } else if (sepObj instanceof PyString) {
            sep = ((PyString)sepObj).string;
        } else {
            throw Py.TypeError("expected a character buffer object");
        }

        if (sep.length() == 0) {
            throw Py.ValueError("empty separator");
        }

        int index = string.lastIndexOf(sep);
        if (index != -1) {
            return new PyTuple(fromSubstring(0, index), sepObj,
                               fromSubstring(index + sep.length(), string.length()));
        } else {
            return new PyTuple(Py.EmptyString, Py.EmptyString, this);
        }
    }

    final PyTuple unicodeRpartition(PyObject sepObj) {
        PyUnicode strObj = __unicode__();
        String str = strObj.string;

        // Will throw a TypeError if not a basestring
        String sep = sepObj.asString();
        sepObj = sepObj.__unicode__();

        if (sep.length() == 0) {
            throw Py.ValueError("empty separator");
        }

        int index = str.lastIndexOf(sep);
        if (index != -1) {
            return new PyTuple(strObj.fromSubstring(0, index), sepObj,
                               strObj.fromSubstring(index + sep.length(), str.length()));
        } else {
            PyUnicode emptyUnicode = Py.newUnicode("");
            return new PyTuple(emptyUnicode, emptyUnicode, this);
        }
    }

    private PyList splitfields(String sep, int maxsplit) {
        PyList list = new PyList();

        int length = string.length();
        if (maxsplit < 0)
            maxsplit = length + 1;

        int lastbreak = 0;
        int splits = 0;
        int sepLength = sep.length();
        int index;
        if((sep.length() == 0) && (maxsplit != 0)) {
            index = string.indexOf(sep, lastbreak);
            list.append(fromSubstring(lastbreak, index));
            splits++;
        }
        while (splits < maxsplit) {
            index = string.indexOf(sep, lastbreak);
            if (index == -1)
                break;
            if(sep.length() == 0)
                index++;
            splits += 1;
            list.append(fromSubstring(lastbreak, index));
            lastbreak = index + sepLength;
        }
        if (lastbreak <= length) {
            list.append(fromSubstring(lastbreak, length));
        }
        return list;
    }

    public PyList splitlines() {
        return str_splitlines(false);
    }

    public PyList splitlines(boolean keepends) {
        return str_splitlines(keepends);
    }

    @ExposedMethod(defaults = "false")
    final PyList str_splitlines(boolean keepends) {
        PyList list = new PyList();

        char[] chars = string.toCharArray();
        int n=chars.length;

        int j = 0;
        for (int i = 0; i < n; ) {
            /* Find a line and append it */
            while (i < n && chars[i] != '\n' && chars[i] != '\r' &&
                    Character.getType(chars[i]) != Character.LINE_SEPARATOR)
                i++;

            /* Skip the line break reading CRLF as one line break */
            int eol = i;
            if (i < n) {
                if (chars[i] == '\r' && i + 1 < n && chars[i+1] == '\n')
                    i += 2;
                else
                    i++;
                if (keepends)
                    eol = i;
            }
            list.append(fromSubstring(j, eol));
            j = i;
        }
        if (j < n) {
            list.append(fromSubstring(j, n));
        }
        return list;
    }

    protected PyString fromSubstring(int begin, int end) {
        return createInstance(string.substring(begin, end));
    }

    public int index(String sub) {
        return str_index(sub, 0, null);
    }

    public int index(String sub, int start) {
        return str_index(sub, start, null);
    }

    public int index(String sub, int start, int end) {
        return str_index(sub, start, Py.newInteger(end));
    }

    @ExposedMethod(defaults = {"0", "null"})
    final int str_index(String sub, int start, PyObject end) {
        int index = str_find(sub, start, end);
        if (index == -1)
            throw Py.ValueError("substring not found in string.index");
        return index;
    }

    public int rindex(String sub) {
        return str_rindex(sub, 0, null);
    }

    public int rindex(String sub, int start) {
        return str_rindex(sub, start, null);
    }

    public int rindex(String sub, int start, int end) {
        return str_rindex(sub, start, Py.newInteger(end));
    }

    @ExposedMethod(defaults = {"0", "null"})
    final int str_rindex(String sub, int start, PyObject end) {
        int index = str_rfind(sub, start, end);
        if(index == -1)
            throw Py.ValueError("substring not found in string.rindex");
        return index;
    }

    public int count(String sub) {
        return str_count(sub, 0, null);
    }

    public int count(String sub, int start) {
        return str_count(sub, start, null);
    }

    public int count(String sub, int start, int end) {
        return str_count(sub, start, Py.newInteger(end));
    }
    
    @ExposedMethod(defaults = {"0", "null"})
    final int str_count(String sub, int start, PyObject end) {
        int[] indices = translateIndices(start, end);
        int n = sub.length();
        if(n == 0) {
            return indices[1] - indices[0] + 1;
        }
        int count = 0;
        while(true){
            int index = string.indexOf(sub, indices[0]);
            indices[0] = index + n;
            if(indices[0] > indices[1] || index == -1) {
                break;
            }
            count++;
        }
        return count;
    }

    public int find(String sub) {
        return str_find(sub, 0, null);
    }

    public int find(String sub, int start) {
        return str_find(sub, start, null);
    }

    public int find(String sub, int start, int end) {
        return str_find(sub, start, Py.newInteger(end));
    }

    @ExposedMethod(defaults = {"0", "null"})
    final int str_find(String sub, int start, PyObject end) {
        int[] indices = translateIndices(start, end);
        int index = string.indexOf(sub, indices[0]);
        if (index > indices[1])
            return -1;
        return index;
    }

    public int rfind(String sub) {
        return str_rfind(sub, 0, null);
    }

    public int rfind(String sub, int start) {
        return str_rfind(sub, start, null);
    }

    public int rfind(String sub, int start, int end) {
        return str_rfind(sub, start, Py.newInteger(end));
    }

    @ExposedMethod(defaults = {"0", "null"})
    final int str_rfind(String sub, int start, PyObject end) {
        int[] indices = translateIndices(start, end);
        int index = string.lastIndexOf(sub, indices[1] - sub.length());
        if(index < indices[0])
            return -1;
        return index;
    }

    public double atof() {
        StringBuilder s = null;
        int n = string.length();
        for (int i = 0; i < n; i++) {
            char ch = string.charAt(i);
            if (ch == '\u0000') {
                throw Py.ValueError("null byte in argument for float()");
            }
            if (Character.isDigit(ch)) {
                if (s == null)
                    s = new StringBuilder(string);
                int val = Character.digit(ch, 10);
                s.setCharAt(i, Character.forDigit(val, 10));
            }
        }
        String sval = string;
        if (s != null)
            sval = s.toString();
        try {
            // Double.valueOf allows format specifier ("d" or "f") at the end
            String lowSval = sval.toLowerCase();
            if (lowSval.endsWith("d") || lowSval.endsWith("f")) {
                throw new NumberFormatException("format specifiers not allowed");
            }
            return Double.valueOf(sval).doubleValue();
        }
        catch (NumberFormatException exc) {
            throw Py.ValueError("invalid literal for __float__: "+string);
        }
    }

    public int atoi() {
        return atoi(10);
    }

    public int atoi(int base) {
        if ((base != 0 && base < 2) || (base > 36)) {
            throw Py.ValueError("invalid base for atoi()");
        }

        int b = 0;
        int e = string.length();

        while (b < e && Character.isWhitespace(string.charAt(b)))
            b++;

        while (e > b && Character.isWhitespace(string.charAt(e-1)))
            e--;

        char sign = 0;
        if (b < e) {
            sign = string.charAt(b);
            if (sign == '-' || sign == '+') {
                b++;
                while (b < e && Character.isWhitespace(string.charAt(b))) b++;
            }

            if (base == 0 || base == 16) {
                if (string.charAt(b) == '0') {
                    if (b < e-1 &&
                           Character.toUpperCase(string.charAt(b+1)) == 'X') {
                        base = 16;
                        b += 2;
                    } else {
                        if (base == 0)
                            base = 8;
                    }
                }
            }
        }

        if (base == 0)
            base = 10;

        String s = string;
        if (b > 0 || e < string.length())
            s = string.substring(b, e);

        try {
            BigInteger bi;
            if (sign == '-') {
                bi = new BigInteger("-" + s, base);
            } else
                bi = new BigInteger(s, base);
            if (bi.compareTo(PyInteger.maxInt) > 0 || bi.compareTo(PyInteger.minInt) < 0) {
                throw Py.OverflowError("long int too large to convert to int");
            }
            return bi.intValue();
        } catch (NumberFormatException exc) {
            throw Py.ValueError("invalid literal for __int__: "+string);
        } catch (StringIndexOutOfBoundsException exc) {
            throw Py.ValueError("invalid literal for __int__: "+string);
        }
    }

    public PyLong atol() {
        return atol(10);
    }

    public PyLong atol(int base) {
        String str = string;
        int b = 0;
        int e = str.length();

        while (b < e && Character.isWhitespace(str.charAt(b)))
            b++;

        while (e > b && Character.isWhitespace(str.charAt(e-1)))
            e--;
        if (e > b && (str.charAt(e-1) == 'L' || str.charAt(e-1) == 'l'))
            e--;

        char sign = 0;
        if (b < e) {
            sign = string.charAt(b);
            if (sign == '-' || sign == '+') {
                b++;
                while (b < e && Character.isWhitespace(str.charAt(b))) b++;
            }


            if (base == 0 || base == 16) {
                if (string.charAt(b) == '0') {
                    if (b < e-1 &&
                           Character.toUpperCase(string.charAt(b+1)) == 'X') {
                        base = 16;
                        b += 2;
                    } else {
                        if (base == 0)
                            base = 8;
                    }
                }
            }
        }
        if (base == 0)
            base = 10;

        if (base < 2 || base > 36)
            throw Py.ValueError("invalid base for long literal:" + base);

        if (b > 0 || e < str.length())
            str = str.substring(b, e);

        try {
            java.math.BigInteger bi = null;
            if (sign == '-')
                bi = new java.math.BigInteger("-" + str, base);
            else
                bi = new java.math.BigInteger(str, base);
            return new PyLong(bi);
        } catch (NumberFormatException exc) {
            if (this instanceof PyUnicode) {
                // TODO: here's a basic issue: do we use the BigInteger constructor
                // above, or add an equivalent to CPython's PyUnicode_EncodeDecimal;
                // we should note that the current error string does not quite match
                // CPython regardless of the codec, that's going to require some more work
                throw Py.UnicodeEncodeError("decimal", "codec can't encode character",
                        0,0, "invalid decimal Unicode string");
            }
            else {
                throw Py.ValueError("invalid literal for __long__: "+str);
            }
        } catch (StringIndexOutOfBoundsException exc) {
            throw Py.ValueError("invalid literal for __long__: "+str);
        }
    }

<<<<<<< HEAD

=======
>>>>>>> 12d7af89
    private static String padding(int n, char pad) {
        char[] chars = new char[n];
        for (int i=0; i<n; i++)
            chars[i] = pad;
        return new String(chars);
    }

    private static char parse_fillchar(String function, String fillchar) {
        if (fillchar == null) { return ' '; }
        if (fillchar.length() != 1) {
            throw Py.TypeError(function + "() argument 2 must be char, not str");
        }
        return fillchar.charAt(0);
    }
    
    public String ljust(int width) {
        return str_ljust(width, null);
    }

    public String ljust(int width, String padding) {
        return str_ljust(width, padding);
    }
    
    @ExposedMethod(defaults="null")
    final String str_ljust(int width, String fillchar) {
        char pad = parse_fillchar("ljust", fillchar);
        int n = width-string.length();
        if (n <= 0)
            return string;
        return string+padding(n, pad);
    }

    public String rjust(int width) {
        return str_rjust(width, null);
    }

    @ExposedMethod(defaults="null")
    final String str_rjust(int width, String fillchar) {
        char pad = parse_fillchar("rjust", fillchar);
        int n = width-string.length();
        if (n <= 0)
            return string;
        return padding(n, pad)+string;
    }

    public String center(int width) {
        return str_center(width, null);
    }

    @ExposedMethod(defaults="null")
    final String str_center(int width, String fillchar) {
        char pad = parse_fillchar("center", fillchar);
        int n = width-string.length();
        if (n <= 0)
            return string;
        int half = n/2;
        if (n%2 > 0 &&  width%2 > 0)
            half += 1;
        
        return padding(half, pad)+string+padding(n-half, pad);
    }

    public String zfill(int width) {
        return str_zfill(width);
    }

    @ExposedMethod
    final String str_zfill(int width) {
        String s = string;
        int n = s.length();
        if (n >= width)
            return s;
        char[] chars = new char[width];
        int nzeros = width-n;
        int i=0;
        int sStart=0;
        if (n > 0) {
            char start = s.charAt(0);
            if (start == '+' || start == '-') {
                chars[0] = start;
                i += 1;
                nzeros++;
                sStart=1;
            }
        }
        for(;i<nzeros; i++) {
            chars[i] = '0';
        }
        s.getChars(sStart, s.length(), chars, i);
        return new String(chars);
    }

    public String expandtabs() {
        return str_expandtabs(8);
    }

    public String expandtabs(int tabsize) {
        return str_expandtabs(tabsize);
    }

    @ExposedMethod(defaults = "8")
    final String str_expandtabs(int tabsize) {
        String s = string;
        StringBuilder buf = new StringBuilder((int)(s.length()*1.5));
        char[] chars = s.toCharArray();
        int n = chars.length;
        int position = 0;

        for(int i=0; i<n; i++) {
            char c = chars[i];
            if (c == '\t') {
                int spaces = tabsize-position%tabsize;
                position += spaces;
                while (spaces-- > 0) {
                    buf.append(' ');
                }
                continue;
            }
            if (c == '\n' || c == '\r') {
                position = -1;
            }
            buf.append(c);
            position++;
        }
        return buf.toString();
    }

    public String capitalize() {
        return str_capitalize();
    }

    @ExposedMethod
    final String str_capitalize() {
        if (string.length() == 0)
            return string;
        String first = string.substring(0,1).toUpperCase();
        return first.concat(string.substring(1).toLowerCase());
    }

    @ExposedMethod(defaults = "null")
    final PyString str_replace(PyObject oldPiece, PyObject newPiece, PyObject maxsplit) {
        if(!(oldPiece instanceof PyString) || !(newPiece instanceof PyString)) {
            throw Py.TypeError("str or unicode required for replace");
        }
        if(string.length() == 0) {
            return createInstance(string);
        }
        int iMaxsplit;
        if(maxsplit == null) {
            if(oldPiece.__len__() == 0) {
                iMaxsplit = string.length() + 1;
            } else {
                iMaxsplit = string.length();
            }
        } else {
            iMaxsplit = maxsplit.asInt();
        }
        return ((PyString)newPiece).str_join(splitfields(((PyString)oldPiece).string, iMaxsplit));
    }

    public String join(PyObject seq) {
        return str_join(seq).string;
    }

    @ExposedMethod
    final PyString str_join(PyObject seq) {
        StringBuilder buf = new StringBuilder();

        PyObject iter = seq.__iter__();
        PyObject obj = null;
        boolean needsUnicode = false;
        for (int i = 0; (obj = iter.__iternext__()) != null; i++) {
            if (!(obj instanceof PyString)){
                 throw Py.TypeError(
                        "sequence item " + i + ": expected string, " +
                        obj.getType().fastGetName() + " found");
            }
            if(obj instanceof PyUnicode){
                needsUnicode = true;
            }
            if (i > 0){
                buf.append(string);
            }
            buf.append(((PyString)obj).string);
        }
        if(needsUnicode){
            return new PyUnicode(buf.toString());
        }
        return createInstance(buf.toString());
    }


    public boolean startswith(String prefix) {
        return str_startswith(prefix, 0, null);
    }

    public boolean startswith(String prefix, int offset) {
        return str_startswith(prefix, offset, null);
    }

    public boolean startswith(String prefix, int start, int end) {
        return str_startswith(prefix, start, Py.newInteger(end));
    }

    @ExposedMethod(defaults = {"0", "null"})
    final boolean str_startswith(String prefix, int start, PyObject end) {
        int[] indices = translateIndices(start, end);
        if(indices[1] - indices[0] < prefix.length()){
            return false;
        }
        return string.startsWith(prefix, indices[0]);
    }

    public boolean endswith(String suffix) {
        return str_endswith(suffix, 0, null);
    }

    public boolean endswith(String suffix, int start) {
        return str_endswith(suffix, start, null);
    }

    public boolean endswith(String suffix, int start, int end) {
        return str_endswith(suffix, start, Py.newInteger(end));
    }

    @ExposedMethod(defaults = {"0", "null"})
    final boolean str_endswith(String suffix, int start, PyObject end) {
        int[] indices = translateIndices(start, end);

        String substr = string.substring(indices[0], indices[1]);
        return substr.endsWith(suffix);
    } 

    /**
     * Turns the possibly negative Python slice start and end into valid indices
     * into this string.
     * 
     * @return a 2 element array of indices into this string describing a
     *         substring from [0] to [1]. [0] <= [1], [0] >= 0 and [1] <=
     *         string.length()
     * 
     */
    protected int[] translateIndices(int start, PyObject end) {
        int iEnd;
        if(end == null) {
            iEnd = string.length();
        } else {
            iEnd = end.asInt();
        }
        int n = string.length();
        if(iEnd < 0) {
            iEnd = n + iEnd;
            if(iEnd < 0) {
                iEnd = 0;
            }
        } else if(iEnd > n) {
            iEnd = n;
        }
        if(start < 0) {
            start = n + start;
            if(start < 0) {
                start = 0;
            }
        }
        if(start > iEnd) {
            start = iEnd;
        }
        return new int[] {start, iEnd};
    }

    public String translate(String table) {
        return str_translate(table, null);
    }

    public String translate(String table, String deletechars) {
        return str_translate(table, deletechars);
    }

    @ExposedMethod(defaults = "null")
    final String str_translate(String table, String deletechars) {
        if (table.length() != 256)
            throw Py.ValueError(
                "translation table must be 256 characters long");

        StringBuilder buf = new StringBuilder(string.length());
        for (int i=0; i < string.length(); i++) {
            char c = string.charAt(i);
            if (deletechars != null && deletechars.indexOf(c) >= 0)
                continue;
            try {
                buf.append(table.charAt(c));
            }
            catch (IndexOutOfBoundsException e) {
                throw Py.TypeError(
                    "translate() only works for 8-bit character strings");
            }
        }
        return buf.toString();
    }

    //XXX: is this needed?
    public String translate(PyObject table) {
        StringBuilder v = new StringBuilder(string.length());
        for (int i=0; i < string.length(); i++) {
            char ch = string.charAt(i);

            PyObject w = Py.newInteger(ch);
            PyObject x = table.__finditem__(w);
            if (x == null) {
                /* No mapping found: default to 1-1 mapping */
                v.append(ch);
                continue;
            }

            /* Apply mapping */
            if (x instanceof PyInteger) {
                int value = ((PyInteger) x).getValue();
                v.append((char) value);
            } else if (x == Py.None) {
                ;
            } else if (x instanceof PyString) {
                if (x.__len__() != 1) {
                    /* 1-n mapping */
                    throw new PyException(Py.NotImplementedError,
                          "1-n mappings are currently not implemented");
                }
                v.append(x.toString());
            }
            else {
                /* wrong return value */
                throw Py.TypeError(
                     "character mapping must return integer, " +
                     "None or unicode");
            }
        }
        return v.toString();
    }

    public boolean islower() {
        return str_islower();
    }

    @ExposedMethod
    final boolean str_islower() {
        int n = string.length();

        /* Shortcut for single character strings */
        if (n == 1)
            return Character.isLowerCase(string.charAt(0));

        boolean cased = false;
        for (int i = 0; i < n; i++) {
            char ch = string.charAt(i);

            if (Character.isUpperCase(ch) || Character.isTitleCase(ch))
                return false;
            else if (!cased && Character.isLowerCase(ch))
                cased = true;
        }
        return cased;
    }

    public boolean isupper() {
        return str_isupper();
    }

    @ExposedMethod
    final boolean str_isupper() {
        int n = string.length();

        /* Shortcut for single character strings */
        if (n == 1)
            return Character.isUpperCase(string.charAt(0));

        boolean cased = false;
        for (int i = 0; i < n; i++) {
            char ch = string.charAt(i);

            if (Character.isLowerCase(ch) || Character.isTitleCase(ch))
                return false;
            else if (!cased && Character.isUpperCase(ch))
                cased = true;
        }
        return cased;
    }

    public boolean isalpha() {
        return str_isalpha();
    }

    @ExposedMethod
    final boolean str_isalpha() {
        int n = string.length();

        /* Shortcut for single character strings */
        if (n == 1)
            return Character.isLetter(string.charAt(0));

        if (n == 0)
            return false;

        for (int i = 0; i < n; i++) {
            char ch = string.charAt(i);

            if (!Character.isLetter(ch))
                return false;
        }
        return true;
    }

    public boolean isalnum() {
        return str_isalnum();
    }

    @ExposedMethod
    final boolean str_isalnum() {
        int n = string.length();

        /* Shortcut for single character strings */
        if (n == 1)
            return _isalnum(string.charAt(0));

        if (n == 0)
            return false;

        for (int i = 0; i < n; i++) {
            char ch = string.charAt(i);

            if (!_isalnum(ch))
                return false;
        }
        return true;
    }

    private boolean _isalnum(char ch) {
        // This can ever be entirely compatible with CPython. In CPython
        // The type is not used, the numeric property is determined from
        // the presense of digit, decimal or numeric fields. These fields
        // are not available in exactly the same way in java.
        return Character.isLetterOrDigit(ch) ||
               Character.getType(ch) == Character.LETTER_NUMBER;
    }

    public boolean isdecimal() {
        return str_isdecimal();
    }

    @ExposedMethod
    final boolean str_isdecimal() {
        int n = string.length();

        /* Shortcut for single character strings */
        if (n == 1) {
            char ch = string.charAt(0);
            return _isdecimal(ch);
        }

        if (n == 0)
            return false;

        for (int i = 0; i < n; i++) {
            char ch = string.charAt(i);

            if (!_isdecimal(ch))
                return false;
        }
        return true;
    }

    private boolean _isdecimal(char ch) {
        // See the comment in _isalnum. Here it is even worse.
        return Character.getType(ch) == Character.DECIMAL_DIGIT_NUMBER;
    }

    public boolean isdigit() {
        return str_isdigit();
    }

    @ExposedMethod
    final boolean str_isdigit() {
        int n = string.length();

        /* Shortcut for single character strings */
        if (n == 1)
            return Character.isDigit(string.charAt(0));

        if (n == 0)
            return false;

        for (int i = 0; i < n; i++) {
            char ch = string.charAt(i);

            if (!Character.isDigit(ch))
                return false;
        }
        return true;
    }

    public boolean isnumeric() {
        return str_isnumeric();
    }

    @ExposedMethod
    final boolean str_isnumeric() {
        int n = string.length();

        /* Shortcut for single character strings */
        if (n == 1)
            return _isnumeric(string.charAt(0));

        if (n == 0)
            return false;

        for (int i = 0; i < n; i++) {
            char ch = string.charAt(i);
            if (!_isnumeric(ch))
                return false;
        }
        return true;
    }

    private boolean _isnumeric(char ch) {
        int type = Character.getType(ch);
        return type == Character.DECIMAL_DIGIT_NUMBER ||
               type == Character.LETTER_NUMBER ||
               type == Character.OTHER_NUMBER;
    }

    public boolean istitle() {
        return str_istitle();
    }

    @ExposedMethod
    final boolean str_istitle() {
        int n = string.length();

        /* Shortcut for single character strings */
        if (n == 1)
            return Character.isTitleCase(string.charAt(0)) ||
                   Character.isUpperCase(string.charAt(0));

        boolean cased = false;
        boolean previous_is_cased = false;
        for (int i = 0; i < n; i++) {
            char ch = string.charAt(i);

            if (Character.isUpperCase(ch) || Character.isTitleCase(ch)) {
                if (previous_is_cased)
                    return false;
                previous_is_cased = true;
                cased = true;
            }
            else if (Character.isLowerCase(ch)) {
                if (!previous_is_cased)
                    return false;
                previous_is_cased = true;
                cased = true;
            }
            else
                previous_is_cased = false;
        }
        return cased;
    }

    public boolean isspace() {
        return str_isspace();
    }

    @ExposedMethod
    final boolean str_isspace() {
        int n = string.length();

        /* Shortcut for single character strings */
        if (n == 1)
            return Character.isWhitespace(string.charAt(0));

        if (n == 0)
            return false;

        for (int i = 0; i < n; i++) {
            char ch = string.charAt(i);

            if (!Character.isWhitespace(ch))
                return false;
        }
        return true;
    }

    public boolean isunicode() {
        return str_isunicode();
    }

    @ExposedMethod
    final boolean str_isunicode() {
        int n = string.length();
        for (int i = 0; i < n; i++) {
            char ch = string.charAt(i);
            if (ch > 255)
                return true;
        }
        return false;
    }

    public String encode() {
        return str_encode(null, null);
    }

    public String encode(String encoding) {
        return str_encode(encoding, null);
    }

    public String encode(String encoding, String errors) {
        return str_encode(encoding, errors);
    }

    @ExposedMethod(defaults = {"null", "null"})
    final String str_encode(String encoding, String errors) {
        return codecs.encode(this, encoding, errors);
    }

    public PyObject decode() {
        return str_decode(null, null);
    }

    public PyObject decode(String encoding) {
        return str_decode(encoding, null);
    }

    public PyObject decode(String encoding, String errors) {
        return str_decode(encoding, errors);
    }

    @ExposedMethod(defaults = {"null", "null"})
    final PyObject str_decode(String encoding, String errors) {
        return codecs.decode(this, encoding, errors);
    }

    /* arguments' conversion helper */

    public String asString(int index) throws PyObject.ConversionException {
        return string;
    }

    @Override
    public String asString() {
        return string;
    }

    public String asName(int index) throws PyObject.ConversionException {
        return internedString();
    }

    protected String unsupportedopMessage(String op, PyObject o2) {
        if (op.equals("+")) {
            return "cannot concatenate ''{1}'' and ''{2}'' objects";
        }
        return super.unsupportedopMessage(op, o2);
    }
}

final class StringFormatter
{
    int index;
    String format;
    StringBuilder buffer;
    boolean negative;
    int precision;
    int argIndex;
    PyObject args;
    boolean unicodeCoercion;

    final char pop() {
        try {
            return format.charAt(index++);
        } catch (StringIndexOutOfBoundsException e) {
            throw Py.ValueError("incomplete format");
        }
    }

    final char peek() {
        return format.charAt(index);
    }

    final void push() {
        index--;
    }

    public StringFormatter(String format) {
        this(format, false);
    }

    public StringFormatter(String format, boolean unicodeCoercion) {
        index = 0;
        this.format = format;
        this.unicodeCoercion = unicodeCoercion;
        buffer = new StringBuilder(format.length()+100);
    }

    PyObject getarg() {
        PyObject ret = null;
        switch(argIndex) {
            // special index indicating a mapping
        case -3:
            return args;
            // special index indicating a single item that has already been
            // used
        case -2:
            break;
            // special index indicating a single item that has not yet been
            // used
        case -1:
            argIndex=-2;
            return args;
        default:
            ret = args.__finditem__(argIndex++);
            break;
        }
        if (ret == null)
            throw Py.TypeError("not enough arguments for format string");
        return ret;
    }

    int getNumber() {
        char c = pop();
        if (c == '*') {
            PyObject o = getarg();
            if (o instanceof PyInteger)
                return ((PyInteger)o).getValue();
            throw Py.TypeError("* wants int");
        } else {
            if (Character.isDigit(c)) {
                int numStart = index-1;
                while (Character.isDigit(c = pop()))
                    ;
                index -= 1;
                Integer i = Integer.valueOf(
                                    format.substring(numStart, index));
                return i.intValue();
            }
            index -= 1;
            return 0;
        }
    }

    private void checkPrecision(String type) {
        if(precision > 250) {
            // A magic number. Larger than in CPython.
            throw Py.OverflowError("formatted " + type + " is too long (precision too long?)");
        }
        
    }

    private String formatLong(PyString arg, char type, boolean altFlag) {
        checkPrecision("long");
        String s = arg.toString();
        int end = s.length();
        int ptr = 0;

        int numnondigits = 0;
        if (type == 'x' || type == 'X')
            numnondigits = 2;

        if (s.endsWith("L"))
            end--;

        negative = s.charAt(0) == '-';
        if (negative) {
            ptr++;
        }

        int numdigits = end - numnondigits - ptr;
        if (!altFlag) {
            switch (type) {
            case 'o' :
                if (numdigits > 1) {
                     ++ptr;
                     --numdigits;
                }
                break;
            case 'x' :
            case 'X' :
                ptr += 2;
                numnondigits -= 2;
                break;
            }
        }
        if (precision > numdigits) {
            StringBuilder buf = new StringBuilder();
            for (int i = 0; i < numnondigits; ++i)
                buf.append(s.charAt(ptr++));
            for (int i = 0; i < precision - numdigits; i++)
                buf.append('0');
            for (int i = 0; i < numdigits; i++)
                buf.append(s.charAt(ptr++));
            s = buf.toString();
        } else if (end < s.length() || ptr > 0)
            s = s.substring(ptr, end);

        switch (type) {
        case 'x' :
            s = s.toLowerCase();
            break;
        }
        return s;
    }

    private String formatInteger(PyObject arg, int radix, boolean unsigned) {
        PyObject x;
        try {
            x = arg.__int__();
        } catch (PyException pye) {
            throw Py.TypeError("int argument required");
        }
        if (!(x instanceof PyInteger)) {
            throw Py.TypeError("int argument required");
        }
        return formatInteger(((PyInteger)x).getValue(), radix, unsigned);
    }

    private String formatInteger(long v, int radix, boolean unsigned) {
        checkPrecision("integer");
        if (unsigned) {
            if (v < 0)
                v = 0x100000000l + v;
        } else {
            if (v < 0) {
                negative = true;
                v = -v;
            }
        }
        String s = Long.toString(v, radix);
        while (s.length() < precision) {
            s = "0"+s;
        }
        return s;
    }

    private String formatFloatDecimal(PyObject arg, boolean truncate) {
        return formatFloatDecimal(arg.__float__().getValue(), truncate);
    }

    private String formatFloatDecimal(double v, boolean truncate) {
        checkPrecision("decimal");
        java.text.NumberFormat format = java.text.NumberFormat.getInstance(
                                           java.util.Locale.US);
        int prec = precision;
        if (prec == -1)
            prec = 6;
        if (v < 0) {
            v = -v;
            negative = true;
        }
        format.setMaximumFractionDigits(prec);
        format.setMinimumFractionDigits(truncate ? 0 : prec);
        format.setGroupingUsed(false);

        String ret = format.format(v);
//         System.err.println("formatFloat: "+v+", prec="+prec+", ret="+ret);
//         if (ret.indexOf('.') == -1) {
//             return ret+'.';
//         }
        return ret;
    }

    private String formatFloatExponential(PyObject arg, char e,
                                         boolean truncate)
    {
        StringBuilder buf = new StringBuilder();
        double v = arg.__float__().getValue();
        boolean isNegative = false;
        if (v < 0) {
            v = -v;
            isNegative = true;
        }
        double power = 0.0;
        if (v > 0)
            power = ExtraMath.closeFloor(Math.log10(v));
        //System.err.println("formatExp: "+v+", "+power);
        int savePrecision = precision;
        precision = 2;

        String exp = formatInteger((long)power, 10, false);
        if (negative) {
            negative = false;
            exp = '-'+exp;
        }
        else {
            exp = '+' + exp;
        }

        precision = savePrecision;

        double base = v/Math.pow(10, power);
        buf.append(formatFloatDecimal(base, truncate));
        buf.append(e);

        buf.append(exp);
        negative = isNegative;

        return buf.toString();
    }

    public PyString format(PyObject args) {
        PyObject dict = null;
        this.args = args;
        boolean needUnicode = false;
        if (args instanceof PyTuple) {
            argIndex = 0;
        } else {
            // special index indicating a single item rather than a tuple
            argIndex = -1;
            if (args instanceof PyDictionary ||
                args instanceof PyStringMap ||
                (!(args instanceof PySequence) &&
                 args.__findattr__("__getitem__") != null))
            {
                dict = args;
                argIndex = -3;
            }
        }

        while (index < format.length()) {
            boolean ljustFlag=false;
            boolean signFlag=false;
            boolean blankFlag=false;
            boolean altFlag=false;
            boolean zeroFlag=false;

            int width = -1;
            precision = -1;

            char c = pop();
            if (c != '%') {
                buffer.append(c);
                continue;
            }
            c = pop();
            if (c == '(') {
                //System.out.println("( found");
                if (dict == null)
                    throw Py.TypeError("format requires a mapping");
                int parens = 1;
                int keyStart = index;
                while (parens > 0) {
                    c = pop();
                    if (c == ')')
                        parens--;
                    else if (c == '(')
                        parens++;
                }
                String tmp = format.substring(keyStart, index-1);
                this.args = dict.__getitem__(new PyString(tmp));
                //System.out.println("args: "+args+", "+argIndex);
            } else {
                push();
            }
            while (true) {
                switch (c = pop()) {
                case '-': ljustFlag=true; continue;
                case '+': signFlag=true; continue;
                case ' ': blankFlag=true; continue;
                case '#': altFlag=true; continue;
                case '0': zeroFlag=true; continue;
                }
                break;
            }
            push();
            width = getNumber();
            if (width < 0) {
                width = -width;
                ljustFlag = true;
            }
            c = pop();
            if (c == '.') {
                precision = getNumber();
                if (precision < -1)
                    precision = 0;

                c = pop();
            }
            if (c == 'h' || c == 'l' || c == 'L') {
                c = pop();
            }
            if (c == '%') {
                buffer.append(c);
                continue;
            }
            PyObject arg = getarg();
            //System.out.println("args: "+args+", "+argIndex+", "+arg);
            char fill = ' ';
            String string=null;
            negative = false;
            if (zeroFlag)
                fill = '0';
            else
                fill = ' ';
            switch(c) {
            case 's':
            case 'r':
                fill = ' ';
                if (c == 's')
                    if (unicodeCoercion)
                        string = arg.__unicode__().toString();
                    else
                        string = arg.__str__().toString();
                else
                    string = arg.__repr__().toString();
                if (precision >= 0 && string.length() > precision) {
                    string = string.substring(0, precision);
                }
                if (arg instanceof PyUnicode) {
                    needUnicode = true;
                }
                break;
            case 'i':
            case 'd':
                if (arg instanceof PyLong)
                    string = formatLong(arg.__str__(), c, altFlag);
                else
                    string = formatInteger(arg, 10, false);
                break;
            case 'u':
                if (arg instanceof PyLong)
                    string = formatLong(arg.__str__(), c, altFlag);
                else
                    string = formatInteger(arg, 10, true);
                break;
            case 'o':
                if (arg instanceof PyLong)
                    string = formatLong(arg.__oct__(), c, altFlag);
                else {
                    string = formatInteger(arg, 8, true);
                    if (altFlag && string.charAt(0) != '0') {
                        string = "0" + string;
                    }
                }
                break;
            case 'x':
                if (arg instanceof PyLong)
                    string = formatLong(arg.__hex__(), c, altFlag);
                else {
                    string = formatInteger(arg, 16, true);
                    string = string.toLowerCase();
                    if (altFlag) {
                        string = "0x" + string;
                    }
                }
                break;
            case 'X':
                if (arg instanceof PyLong)
                    string = formatLong(arg.__hex__(), c, altFlag);
                else {
                    string = formatInteger(arg, 16, true);
                    string = string.toUpperCase();
                    if (altFlag) {
                        string = "0X" + string;
                   }
                }

                break;
            case 'e':
            case 'E':
                string = formatFloatExponential(arg, c, false);
                break;
            case 'f':
            case 'F':    
                string = formatFloatDecimal(arg, false);
//                 if (altFlag && string.indexOf('.') == -1)
//                     string += '.';
                break;
            case 'g':
            case 'G':
                int origPrecision = precision;
                if (precision == -1) {
                    precision = 6;
                }

                double v = arg.__float__().getValue();
                int exponent = (int)ExtraMath.closeFloor(Math.log10(Math.abs(v == 0 ? 1 : v)));
                if (v == Double.POSITIVE_INFINITY) {
                    string = "inf";
                } else if (v == Double.NEGATIVE_INFINITY) {
                    string = "-inf";
                } else if (exponent >= -4 && exponent < precision) {
                    precision -= exponent + 1;
                    string = formatFloatDecimal(arg, !altFlag);

                    // XXX: this block may be unnecessary now
                    if (altFlag && string.indexOf('.') == -1) {
                        int zpad = origPrecision - string.length();
                        string += '.';
                        if (zpad > 0) {
                            char zeros[] = new char[zpad];
                            for (int ci=0; ci<zpad; zeros[ci++] = '0')
                                ;
                            string += new String(zeros);
                        }
                    }
                } else {
                    string = formatFloatExponential(arg, (char)(c-2), !altFlag);
                }
                break;
            case 'c':
                fill = ' ';
                if (arg instanceof PyString) {
                    string = ((PyString)arg).toString();
                    if (string.length() != 1) {
                        throw Py.TypeError("%c requires int or char");
                    }
                    if (arg instanceof PyUnicode) {
                        needUnicode = true;
                    }
                    break;
                }
                int val;
                try {
                    val = ((PyInteger)arg.__int__()).getValue();
                } catch (PyException e){
                    if (Py.matchException(e, Py.AttributeError)) {
                        throw Py.TypeError("%c requires int or char");
                    }
                    throw e;
                }
                if (val < 0) {
                    throw Py.OverflowError("unsigned byte integer is less than minimum");
                } else if (val > 255) {
                    throw Py.OverflowError("unsigned byte integer is greater than maximum");
                }
                string = new Character((char)val).toString();
                break;

            default:
                throw Py.ValueError("unsupported format character '" +
                         codecs.encode(Py.newString(c), null, "replace") +
                         "' (0x" + Integer.toHexString(c) + ") at index " +
                         (index-1));
            }
            int length = string.length();
            int skip = 0;
            String signString = null;
            if (negative) {
                signString = "-";
            } else {
                if (signFlag) {
                    signString = "+";
                } else if (blankFlag) {
                    signString = " ";
                }
            }

            if (width < length)
                width = length;
            if (signString != null) {
                if (fill != ' ')
                    buffer.append(signString);
                if (width > length)
                    width--;
            }
            if (altFlag && (c == 'x' || c == 'X')) {
                if (fill != ' ') {
                    buffer.append('0');
                    buffer.append(c);
                    skip += 2;
                }
                width -= 2;
                if (width < 0)
                    width = 0;
                length -= 2;
            }
            if (width > length && !ljustFlag) {
                do {
                    buffer.append(fill);
                } while (--width > length);
            }
            if (fill == ' ') {
                if (signString != null)
                    buffer.append(signString);
                if (altFlag && (c == 'x' || c == 'X')) {
                    buffer.append('0');
                    buffer.append(c);
                    skip += 2;
                }
            }
            if (skip > 0)
                buffer.append(string.substring(skip));
            else
                buffer.append(string);

            while (--width >= length) {
                buffer.append(' ');
            }
        }
        if (argIndex == -1 ||
            (argIndex >= 0 && args.__finditem__(argIndex) != null))
        {
            throw Py.TypeError("not all arguments converted during string formatting");
        }
        if (needUnicode) {
            return new PyUnicode(buffer.toString());
        }
        return new PyString(buffer.toString());
    }

}<|MERGE_RESOLUTION|>--- conflicted
+++ resolved
@@ -72,8 +72,6 @@
         }
     }
 
-<<<<<<< HEAD
-=======
     public int[] toCodePoints() {
         int n = string.length();
         int[] codePoints = new int[n];
@@ -87,7 +85,6 @@
         return string.substring(start, end);
     }
     
->>>>>>> 12d7af89
     public PyString __str__() {
         return str___str__();
     }
@@ -1531,10 +1528,6 @@
         }
     }
 
-<<<<<<< HEAD
-
-=======
->>>>>>> 12d7af89
     private static String padding(int n, char pad) {
         char[] chars = new char[n];
         for (int i=0; i<n; i++)
