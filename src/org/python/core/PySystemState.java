// Copyright (c) Corporation for National Research Initiatives
package org.python.core;

import java.io.File;
import java.io.FileInputStream;
import java.io.FileOutputStream;
import java.io.FilterInputStream;
import java.io.IOException;
import java.io.InputStream;
import java.net.URL;
import java.net.URLDecoder;
import java.security.AccessControlException;
import java.util.Enumeration;
import java.util.Hashtable;
import java.util.Map;
import java.util.Properties;
import java.util.StringTokenizer;
import java.util.jar.JarEntry;
import java.util.jar.JarFile;

import org.python.Version;
import org.python.core.adapter.ClassicPyObjectAdapter;
import org.python.core.adapter.ExtensiblePyObjectAdapter;
import org.python.core.packagecache.PackageManager;
import org.python.core.packagecache.SysPackageManager;
import org.python.modules.Setup;
import org.python.modules.zipimport.zipimporter;

/**
 * The "sys" module.
 */
// xxx this should really be a module!
public class PySystemState extends PyObject
{
    public static final String PYTHON_CACHEDIR = "python.cachedir";
    public static final String PYTHON_CACHEDIR_SKIP = "python.cachedir.skip";
    protected static final String CACHEDIR_DEFAULT_NAME = "cachedir";
    
    public static final String JYTHON_JAR = "jython.jar";

    private static final String JAR_URL_PREFIX = "jar:file:";
    private static final String JAR_SEPARATOR = "!";

    public static String version = Version.getVersion();
    public static int hexversion = ((Version.PY_MAJOR_VERSION << 24) |
                                    (Version.PY_MINOR_VERSION << 16) |
                                    (Version.PY_MICRO_VERSION <<  8) |
                                    (Version.PY_RELEASE_LEVEL <<  4) |
                                    (Version.PY_RELEASE_SERIAL << 0));

    public static PyTuple version_info;

<<<<<<< HEAD
    public static PyTuple subversion;

    public static int maxunicode = 65535;

=======
    public final static int maxunicode = 1114111;
    public static PyTuple subversion;
>>>>>>> 12d7af89
    /**
     * The copyright notice for this release.
     */
    // TBD: should we use \u00a9 Unicode c-inside-circle?
    public static String copyright =
        "Copyright (c) 2000-2008, Jython Developers\n" +
        "All rights reserved.\n\n" +

        "Copyright (c) 2000 BeOpen.com.\n" +
        "All Rights Reserved.\n\n"+

        "Copyright (c) 2000 The Apache Software Foundation.  All rights\n" +
        "reserved.\n\n" +

        "Copyright (c) 1995-2000 Corporation for National Research "+
        "Initiatives.\n" +
        "All Rights Reserved.\n\n" +

        "Copyright (c) 1991-1995 Stichting Mathematisch Centrum, " +
        "Amsterdam.\n" +
        "All Rights Reserved.\n\n";

    private static Hashtable builtinNames;
    public static PyTuple builtin_module_names = null;

    public static PackageManager packageManager;
    public static File cachedir;
    
    private static PyList defaultPath;
    private static PyList defaultArgv;
    private static PyObject defaultExecutable;

    public static Properties registry; // = init_registry();
    public static String prefix;
    public static String exec_prefix="";

    private static boolean initialized = false;
    
    /** The arguments passed to this program on the command line. */
    public PyList argv = new PyList();

    public PyObject modules;
    public PyList path;
    public static PyObject builtins;

    public PyList meta_path;
    public PyList path_hooks;
    public PyObject path_importer_cache;

    public static String platform = "java";
    public static String byteorder = "big";

    public PyObject ps1 = new PyString(">>> ");
    public PyObject ps2 = new PyString("... ");

    public static int maxint = Integer.MAX_VALUE;
    public static int minint = Integer.MIN_VALUE;

    public PyObject executable;

    public static PyList warnoptions;

    private String currentWorkingDir;

    private PyObject environ;

    private ClassLoader classLoader = null;

    public PyObject stdout, stderr, stdin;
    public PyObject __stdout__, __stderr__, __stdin__;

    public PyObject __displayhook__, __excepthook__;

    public PyObject last_value = Py.None;
    public PyObject last_type = Py.None;
    public PyObject last_traceback = Py.None;

    public PyObject __dict__;

    private int recursionlimit = 1000;

    public PySystemState() {
        initialize();
        modules = new PyStringMap();

        argv = (PyList)defaultArgv.repeat(1);
        path = (PyList)defaultPath.repeat(1);
        path.append(Py.newString("__classpath__"));
        executable = defaultExecutable;

        meta_path = new PyList();
        path_hooks = new PyList();
        path_hooks.append(new JavaImporter());
        path_hooks.append(zipimporter.TYPE);
        path_importer_cache = new PyDictionary();

        currentWorkingDir = new File("").getAbsolutePath();
        initEnviron();

        // Set up the initial standard ins and outs
        String mode = Options.unbuffered ? "b" : "";
        int buffering = Options.unbuffered ? 0 : 1;
        __stdout__ = stdout = new PyFile(System.out, "<stdout>", "w" + mode, buffering, false);
        __stderr__ = stderr = new PyFile(System.err, "<stderr>", "w" + mode, 0, false);
        __stdin__ = stdin = new PyFile(System.in, "<stdin>", "r" + mode, buffering, false);
        __displayhook__ = new PySystemStateFunctions("displayhook", 10, 1, 1);
        __excepthook__ = new PySystemStateFunctions("excepthook", 30, 3, 3);

        // This isn't quite right...
        if(builtins == null){
        	builtins = new PyStringMap();
        	__builtin__.fillWithBuiltins(builtins);
        }
        PyModule __builtin__ = new PyModule("__builtin__", builtins);
        modules.__setitem__("__builtin__", __builtin__);

        if (getType() != null) {
            __dict__ = new PyStringMap();
            __dict__.invoke("update", getType().fastGetDict());
            __dict__.__setitem__("displayhook", __displayhook__);
            __dict__.__setitem__("excepthook", __excepthook__);
        }
    }

    // xxx fix this accessors
    public PyObject __findattr__(String name) {
        if (name == "exc_value") {
            PyException exc = Py.getThreadState().exception;
            if (exc == null) return null;
            return exc.value;
        }
        if (name == "exc_type") {
            PyException exc = Py.getThreadState().exception;
            if (exc == null) return null;
            return exc.type;
        }
        if (name == "exc_traceback") {
            PyException exc = Py.getThreadState().exception;
            if (exc == null) return null;
            return exc.traceback;
        }
        if (name == "warnoptions") {
            if (warnoptions == null)
                warnoptions = new PyList();
            return warnoptions;
        }

        PyObject ret = super.__findattr__(name);
        if (ret != null) return ret;

        return __dict__.__finditem__(name);
    }

    public void __setattr__(String name, PyObject value) {
        PyType selftype = getType();
        if (selftype == null)
            return;
        PyObject ret = selftype.lookup(name); // xxx fix fix fix
        if (ret != null) {
            ret.jtryset(this, value);
            return;
        }
        if (__dict__ == null) {
            __dict__ = new PyStringMap();
        }
        __dict__.__setitem__(name, value);
        //throw Py.AttributeError(name);
    }

    public void __delattr__(String name) {
        if (__dict__ != null) {
            __dict__.__delitem__(name);
            return;
        }
        throw Py.AttributeError("del '"+name+"'");
    }

    // xxx
    public void __rawdir__(PyDictionary accum) {
        accum.update(__dict__);
    }

    public String toString() {
        return "sys module";
    }

    public int getrecursionlimit() {
        return recursionlimit;
    }

    public void setrecursionlimit(int recursionlimit) {
        if(recursionlimit <= 0) {
            throw Py.ValueError("Recursion limit must be positive");
        }
        this.recursionlimit = recursionlimit;
    }

    public void settrace(PyObject tracefunc) {
        ThreadState ts = Py.getThreadState();
        if (tracefunc == Py.None) {
            ts.tracefunc = null;
        } else {
            ts.tracefunc = new PythonTraceFunction(tracefunc);
        }
    }

    public void setprofile(PyObject profilefunc) {
        ThreadState ts = Py.getThreadState();
        if (profilefunc == Py.None) {
            ts.profilefunc = null;
        } else {
            ts.profilefunc = new PythonTraceFunction(profilefunc);
        }
    }

    public String getdefaultencoding() {
        return codecs.getDefaultEncoding();
    }

    public void setdefaultencoding(String encoding) {
        codecs.setDefaultEncoding(encoding);
    }

    /**
     * Initialize the environ dict from System.getenv.
     *
     */
    public void initEnviron() {
        environ = new PyDictionary();
        for (Map.Entry<String, String> entry : System.getenv().entrySet()) {
            environ.__setitem__(Py.newString(entry.getKey()), Py.newString(entry.getValue()));
        }
    }

    public PyObject getEnviron() {
        return environ;
    }

    /**
     * Change the current working directory to the specified path.
     *
     * path is assumed to be absolute and canonical (via
     * os.path.realpath).
     *
     * @param path a path String
     */
    public void setCurrentWorkingDir(String path) {
        currentWorkingDir = path;
    }

    /**
     * Return a string representing the current working directory.
     *
     * @return a path String
     */
    public String getCurrentWorkingDir() {
        return currentWorkingDir;
    }

    /**
     * Resolve a path. Returns the full path taking the current
     * working directory into account.
     *
     * @param path a path String
     * @return a resolved path String
     */
    public String getPath(String path) {
        if (path == null || new File(path).isAbsolute()) {
            return path;
        }
        return new File(getCurrentWorkingDir(), path).getPath();
    }

    public void callExitFunc() throws PyIgnoreMethodTag {
        PyObject exitfunc = __findattr__("exitfunc");
        if (exitfunc != null) {
            try {
                exitfunc.__call__();
            } catch (PyException exc) {
                if (!Py.matchException(exc, Py.SystemExit)) {
                    Py.println(stderr,
                               Py.newString("Error in sys.exitfunc:"));
                }
                Py.printException(exc);
            }
        }
    }

    public ClassLoader getClassLoader() {
        return classLoader;
    }

    public void setClassLoader(ClassLoader classLoader) {
        this.classLoader = classLoader;
    }

    private static String findRoot(Properties preProperties,
                                     Properties postProperties,
                                     String jarFileName)
    {
        String root = null;
        try {
            if (postProperties != null)
                root = postProperties.getProperty("python.home");
            if (root == null)
                root = preProperties.getProperty("python.home");
            if (root == null)
                root = preProperties.getProperty("install.root");

            determinePlatform(preProperties);
        } catch (Exception exc) {
            return null;
        }
        // If install.root is undefined find JYTHON_JAR in class.path
        if (root == null) {
            String classpath = preProperties.getProperty("java.class.path");
            if (classpath != null) {
                int jpy = classpath.toLowerCase().indexOf(JYTHON_JAR);
                if (jpy >= 0) {
                    int start = classpath.lastIndexOf(java.io.File.pathSeparator, jpy) + 1;
                    root = classpath.substring(start, jpy);
                } else {
                    // in case JYTHON_JAR is referenced from a MANIFEST inside another jar on the classpath
                    root = jarFileName;
                }
            }
        }
        return root;
    }

    public static void determinePlatform(Properties props) {
        String version = props.getProperty("java.version");
        if (version == null) {
            version = "???";
        }
        String lversion = version.toLowerCase();
        if (lversion.startsWith("java")) {
            version = version.substring(4, version.length());
        }
        if (lversion.startsWith("jdk") || lversion.startsWith("jre")) {
            version = version.substring(3, version.length());
        }
        if (version.equals("12")) {
            version = "1.2";
        }
        platform = "java" + version;
    }

    private static void initRegistry(Properties preProperties, Properties postProperties, 
                                       boolean standalone, String jarFileName)
    {
        if (registry != null) {
            Py.writeError("systemState", "trying to reinitialize registry");
            return;
        }
        if (preProperties == null) {
            preProperties = getBaseProperties();
        }

        registry = preProperties;
        prefix = exec_prefix = findRoot(preProperties, postProperties, jarFileName);

        // Load the default registry
        if (prefix != null) {
            if (prefix.length() == 0) {
                prefix = exec_prefix = ".";
            }
            try {
                addRegistryFile(new File(prefix, "registry"));
                File homeFile = new File(registry.getProperty("user.home"),
                                         ".jython");
                addRegistryFile(homeFile);
            } catch (Exception exc) {
            }
        }
        if (postProperties != null) {
            for (Enumeration e=postProperties.keys(); e.hasMoreElements();)
            {
                String key = (String)e.nextElement();
                String value = (String)postProperties.get(key);
                registry.put(key, value);
            }
        }
        if (standalone) {
            // set default standalone property (if not yet set)
            if (!registry.containsKey(PYTHON_CACHEDIR_SKIP)) {
                registry.put(PYTHON_CACHEDIR_SKIP, "true");
            }
        }
        // Set up options from registry
        Options.setFromRegistry();
    }

    private static void addRegistryFile(File file) {
        if (file.exists()) {
            if (!file.isDirectory()) {
                registry = new Properties(registry);
                try {
                    FileInputStream fp = new FileInputStream(file);
                    try {
                        registry.load(fp);
                    } finally {
                        fp.close();
                    }
                } catch (IOException e) {
                    System.err.println("couldn't open registry file: " + file.toString());
                }
            } else {
                System.err.println("warning: " + file.toString() + " is a directory, not a file");
            }
        }
    }

    public static Properties getBaseProperties(){
        try{
            return System.getProperties();
        }catch(AccessControlException ace){
            return new Properties();
        }
    }

    public static synchronized void initialize() {
        initialize(null, null, new String[] {""});
    }

    public static synchronized void initialize(Properties preProperties,
                                               Properties postProperties,
                                               String[] argv)
    {
        initialize(preProperties, postProperties, argv, null);
    }

    public static synchronized void initialize(Properties preProperties,
                                               Properties postProperties,
                                               String[] argv,
                                               ClassLoader classLoader)
    {
        initialize(preProperties, postProperties, argv, classLoader, new ClassicPyObjectAdapter());
    }

    public static synchronized void initialize(Properties preProperties,
                                               Properties postProperties,
                                               String[] argv,
                                               ClassLoader classLoader,
                                               ExtensiblePyObjectAdapter adapter) {
        if (initialized) {
            return;
        }
        initialized = true;
        Py.setAdapter(adapter);
        boolean standalone = false;
        String jarFileName = getJarFileName();
        if (jarFileName != null) {
            standalone = isStandalone(jarFileName);
        }
        // initialize the Jython registry
        initRegistry(preProperties, postProperties, standalone, jarFileName);
        // other initializations
        initBuiltins(registry);
        initStaticFields();
        // Initialize the path (and add system defaults)
        defaultPath = initPath(registry, standalone, jarFileName);
        defaultArgv = initArgv(argv);
        defaultExecutable = initExecutable(registry);
        // Set up the known Java packages
        initPackages(registry);
        // Finish up standard Python initialization...
        Py.defaultSystemState = new PySystemState();
        Py.setSystemState(Py.defaultSystemState);
        if (classLoader != null)
            Py.defaultSystemState.setClassLoader(classLoader);
        Py.initClassExceptions(PySystemState.builtins);
        // Make sure that Exception classes have been loaded
        new PySyntaxError("", 1, 1, "", "");
    }

    private static void initStaticFields() {
        Py.None = new PyNone();
        Py.NotImplemented = new PyNotImplemented();
        Py.NoKeywords = new String[0];
        Py.EmptyObjects = new PyObject[0];

        Py.EmptyTuple = new PyTuple(Py.EmptyObjects);
        Py.EmptyFrozenSet = new PyFrozenSet();
        Py.NoConversion = new PySingleton("Error");
        Py.Ellipsis = new PyEllipsis();

        Py.Zero = new PyInteger(0);
        Py.One = new PyInteger(1);

        Py.False = new PyBoolean(false);
        Py.True = new PyBoolean(true);

        Py.EmptyString = new PyString("");
        Py.Newline = new PyString("\n");
        Py.Space = new PyString(" ");

        Py.TPFLAGS_HEAPTYPE = (1L<<9);

        // Setup standard wrappers for stdout and stderr...
        Py.stderr = new StderrWrapper();
        Py.stdout = new StdoutWrapper();

        String s;
        if(Version.PY_RELEASE_LEVEL == 0x0A)
            s = "alpha";
        else if(Version.PY_RELEASE_LEVEL == 0x0B)
            s = "beta";
        else if(Version.PY_RELEASE_LEVEL == 0x0C)
            s = "candidate";
        else if(Version.PY_RELEASE_LEVEL == 0x0F)
            s = "final";
        else if(Version.PY_RELEASE_LEVEL == 0xAA)
            s = "snapshot";
        else
            throw new RuntimeException("Illegal value for PY_RELEASE_LEVEL: " +
                                       Version.PY_RELEASE_LEVEL);
        version_info = new PyTuple(Py.newInteger(Version.PY_MAJOR_VERSION),
                                   Py.newInteger(Version.PY_MINOR_VERSION),
                                   Py.newInteger(Version.PY_MICRO_VERSION),
                                   Py.newString(s),
                                   Py.newInteger(Version.PY_RELEASE_SERIAL));
        subversion = new PyTuple(Py.newString("Jython"), Py.newString(Version.BRANCH),
                                 Py.newString(Version.SVN_REVISION));
    }

    public static boolean isPackageCacheEnabled() {
        return cachedir != null;
    }

    private static void initCacheDirectory(Properties props) {
        String skip = props.getProperty(PYTHON_CACHEDIR_SKIP, "false");
        if (skip.equalsIgnoreCase("true")) {
            cachedir = null;
            return;
        }
        cachedir = new File(props.getProperty(PYTHON_CACHEDIR, CACHEDIR_DEFAULT_NAME));
        if (!cachedir.isAbsolute()) {
            cachedir = new File(PySystemState.prefix, cachedir.getPath());
        }
    }

    private static void initPackages(Properties props) {
        initCacheDirectory(props);
        File pkgdir;
        if (cachedir != null) {
            pkgdir = new File(cachedir, "packages");
        } else {
            pkgdir = null;
        }
        packageManager = new SysPackageManager(pkgdir, props);
    }

    private static PyList initArgv(String[] args) {
        PyList argv = new PyList();
        if (args != null) {
            for (int i=0; i<args.length; i++) {
                argv.append(new PyString(args[i]));
            }
        }
        return argv;
    }

    /**
     * Determine the default sys.executable value from the
     * registry. Returns Py.None is no executable can be found.
     *
     * @param props a Properties registry
     * @return a PyObject path string or Py.None
     */
    private static PyObject initExecutable(Properties props) {
        String executable = (String)props.get("python.executable");
        if (executable == null) {
            return Py.None;
        }

        File executableFile = new File(executable);
        try {
            executableFile = executableFile.getCanonicalFile();
        } catch (IOException ioe) {
            executableFile = executableFile.getAbsoluteFile();
        }
        if (!executableFile.isFile()) {
            return Py.None;
        }
        return new PyString(executableFile.getPath());
    }

    private static void addBuiltin(String name) {
        String classname;
        String modname;

        int colon = name.indexOf(':');
        if (colon != -1) {
            // name:fqclassname
            modname = name.substring(0, colon).trim();
            classname = name.substring(colon+1, name.length()).trim();
            if (classname.equals("null"))
                // name:null, i.e. remove it
                classname = null;
        }
        else {
            modname = name.trim();
            classname = "org.python.modules." + modname;
        }
        if (classname != null)
            builtinNames.put(modname, classname);
        else
            builtinNames.remove(modname);
    }

    private static void initBuiltins(Properties props) {
        builtinNames = new Hashtable();

        // add builtins specified in the Setup.java file
        for (int i=0; i < Setup.builtinModules.length; i++)
            addBuiltin(Setup.builtinModules[i]);

        // add builtins specified in the registry file
        String builtinprop = props.getProperty("python.modules.builtin", "");
        StringTokenizer tok = new StringTokenizer(builtinprop, ",");
        while (tok.hasMoreTokens())
            addBuiltin(tok.nextToken());

        int n = builtinNames.size();
        PyObject [] built_mod = new PyObject[n];        
        Enumeration keys = builtinNames.keys();
        for (int i=0; i<n; i++)
        	built_mod[i] = Py.newString((String)keys.nextElement());
        builtin_module_names = new PyTuple(built_mod);
    }

    static String getBuiltin(String name) {
        return (String)builtinNames.get(name);
    }

    private static PyList initPath(Properties props, boolean standalone, String jarFileName) {
        PyList path = new PyList();
        addPaths(path, props.getProperty("python.prepath", ""));
        if (prefix != null) {
            String libpath = new File(prefix, "Lib").toString();
            path.append(new PyString(libpath));
        }
        addPaths(path, props.getProperty("python.path", ""));
        if (standalone) {
            // standalone jython: add the /Lib directory inside JYTHON_JAR to the path
            addPaths(path, jarFileName + "/Lib");
        }
        
        return path;
    }
    
    /**
     * Check if we are in standalone mode.
     * 
     * @param jarFileName The name of the jar file
     * 
     * @return <code>true</code> if we have a standalone .jar file, <code>false</code> otherwise.
     */
    private static boolean isStandalone(String jarFileName) {
        boolean standalone = false;
        if (jarFileName != null) {
            JarFile jarFile = null;
            try {
                jarFile = new JarFile(jarFileName);
                JarEntry jarEntry = jarFile.getJarEntry("Lib/os.py");
                standalone = jarEntry != null;
            } catch (IOException ioe) {
            } finally {
                if (jarFile != null) {
                    try {
                        jarFile.close();
                    } catch (IOException e) {
                    }
                }
            }
        }
        return standalone;
    }

    /**
     * @return the full name of the jar file containing this class, <code>null</code> if not available.
     */
    private static String getJarFileName() {
        String jarFileName = null;
        Class thisClass = PySystemState.class;
        String fullClassName = thisClass.getName();
        String className = fullClassName.substring(fullClassName.lastIndexOf(".") + 1);
        URL url = thisClass.getResource(className + ".class");
        // we expect an URL like jar:file:/install_dir/jython.jar!/org/python/core/PySystemState.class
        if (url != null) {
            try {
                String urlString = URLDecoder.decode(url.toString());
                int jarSeparatorIndex = urlString.indexOf(JAR_SEPARATOR);
                if (urlString.startsWith(JAR_URL_PREFIX) && jarSeparatorIndex > 0) {
                    jarFileName = urlString.substring(JAR_URL_PREFIX.length(), jarSeparatorIndex);
                }
            } catch (Exception e) {
            }
        }
        return jarFileName;
    }

    private static void addPaths(PyList path, String pypath) {
        StringTokenizer tok = new StringTokenizer(pypath,
                                                  java.io.File.pathSeparator);
        while  (tok.hasMoreTokens())
            path.append(new PyString(tok.nextToken().trim()));
    }

    public static PyJavaPackage add_package(String n) {
        return add_package(n, null);
    }

    public static PyJavaPackage add_package(String n, String contents) {
        return packageManager.makeJavaPackage(n, contents, null);
    }

    /**
     * Add a classpath directory to the list of places that are searched
     * for java packages.
     * <p>
     * <b>Note</b>. Classes found in directory and subdirectory are not
     * made available to jython by this call. It only makes the java
     * package found in the directory available. This call is mostly
     * usefull if jython is embedded in an application that deals with
     * its own classloaders. A servlet container is a very good example.
     * Calling add_classdir("<context>/WEB-INF/classes") makes the java
     * packages in WEB-INF classes available to jython import. However the
     * actual classloading is completely handled by the servlet container's
     * context classloader.
     */
    public static void add_classdir(String directoryPath) {
        packageManager.addDirectory(new File(directoryPath));
    }

    /**
     * Add a .jar & .zip directory to the list of places that are searched
     * for java .jar and .zip files. The .jar and .zip files found will not
     * be cached.
     * <p>
     * <b>Note</b>. Classes in .jar and .zip files found in the directory
     * are not made available to jython by this call. See the note for
     * add_classdir(dir) for more details.
     *
     * @param directoryPath The name of a directory.
     *
     * @see #add_classdir
     */
    public static void add_extdir(String directoryPath) {
        packageManager.addJarDir(directoryPath, false);
    }

    /**
     * Add a .jar & .zip directory to the list of places that are searched
     * for java .jar and .zip files.
     * <p>
     * <b>Note</b>. Classes in .jar and .zip files found in the directory
     * are not made available to jython by this call. See the note for
     * add_classdir(dir) for more details.
     *
     * @param directoryPath The name of a directory.
     * @param cache         Controls if the packages in the zip and jar
     *                      file should be cached.
     *
     * @see #add_classdir
     */
    public static void add_extdir(String directoryPath, boolean cache) {
        packageManager.addJarDir(directoryPath, cache);
    }

    /**
     * Resolve a path. Returns the full path taking the current
     * working directory into account.
     *
     * Like getPath but called statically. The current PySystemState
     * is only consulted for the current working directory when it's
     * necessary (when the path is relative).
     *
     * @param path a path String
     * @return a resolved path String
     */
    public static String getPathLazy(String path) {
        if (path == null || new File(path).isAbsolute()) {
            return path;
        }
        return new File(Py.getSystemState().getCurrentWorkingDir(), path).getPath();
    }

    // Not public by design. We can't rebind the displayhook if
    // a reflected function is inserted in the class dict.

    static void displayhook(PyObject o) {
        /* Print value except if None */
        /* After printing, also assign to '_' */
        /* Before, set '_' to None to avoid recursion */
        if (o == Py.None)
             return;

        PySystemState sys = Py.getThreadState().systemState;
        PySystemState.builtins.__setitem__("_", Py.None);
        Py.stdout.println(o.__repr__());
        PySystemState.builtins.__setitem__("_", o);
    }

    static void excepthook(PyObject type, PyObject val, PyObject tb) {
        Py.displayException(type, val, tb, null);
    }

    /**
     * Exit a Python program with the given status.
     *
     * @param status the value to exit with
     * @exception Py.SystemExit always throws this exception.
     * When caught at top level the program will exit.
     */
    public static void exit(PyObject status) {
        throw new PyException(Py.SystemExit, status);
    }

    /**
     * Exit a Python program with the status 0.
     */
    public static void exit() {
        exit(Py.None);
    }

    public static PyTuple exc_info() {
        PyException exc = Py.getThreadState().exception;
        if(exc == null)
            return new PyTuple(Py.None, Py.None, Py.None);
        return new PyTuple(exc.type, exc.value, exc.traceback);
    }

    public static void exc_clear() {
    	Py.getThreadState().exception = null;
    }

    public static PyFrame _getframe() {
        return _getframe(-1);
    }

    public static PyFrame _getframe(int depth) {
        PyFrame f = Py.getFrame();

        while (depth > 0 && f != null) {
            f = f.f_back;
            --depth;
        }
        if (f == null)
             throw Py.ValueError("call stack is not deep enough");
        return f;
    }
}

class PySystemStateFunctions extends PyBuiltinFunctionSet
{
    PySystemStateFunctions(String name, int index, int minargs, int maxargs) {
        super(name, index, minargs, maxargs);
    }

    public PyObject __call__(PyObject arg) {
        switch (index) {
        case 10:
            PySystemState.displayhook(arg);
            return Py.None;
        default:
            throw info.unexpectedCall(1, false);
        }
    }
    public PyObject __call__(PyObject arg1, PyObject arg2, PyObject arg3) {
        switch (index) {
        case 30:
            PySystemState.excepthook(arg1, arg2, arg3);
            return Py.None;
        default:
            throw info.unexpectedCall(3, false);
        }
    }
}<|MERGE_RESOLUTION|>--- conflicted
+++ resolved
@@ -50,15 +50,8 @@
 
     public static PyTuple version_info;
 
-<<<<<<< HEAD
-    public static PyTuple subversion;
-
-    public static int maxunicode = 65535;
-
-=======
     public final static int maxunicode = 1114111;
     public static PyTuple subversion;
->>>>>>> 12d7af89
     /**
      * The copyright notice for this release.
      */
